import abc
import inspect
<<<<<<< HEAD

import numpy as np
from tf import transformations
=======
>>>>>>> b3bba13d
from typing_extensions import Union, Type
from pycram.designator import ActionDesignatorDescription
from pycram.designators.motion_designator import *
from pycram.enums import Arms, Grasp
from pycram.task import with_tree
from dataclasses import dataclass, field
from ..location_designator import CostmapLocation
from ..object_designator import BelieveObject
from ...bullet_world import BulletWorld
from ...helper import multiply_quaternions
from ...local_transformer import LocalTransformer
from ...orm.base import Base, Pose as ORMPose
from ...orm.object_designator import Object as ORMObject, ObjectPart as ORMObjectPart
from ...orm.action_designator import Action as ORMAction
from ...plan_failures import ObjectUnfetchable, ReachabilityFailure
from ...robot_descriptions import robot_description
from ...orm.action_designator import (ParkArmsAction as ORMParkArmsAction, NavigateAction as ORMNavigateAction,
                                      PickUpAction as ORMPickUpAction, PlaceAction as ORMPlaceAction,
                                      MoveTorsoAction as ORMMoveTorsoAction, SetGripperAction as ORMSetGripperAction,
                                      LookAtAction as ORMLookAtAction, DetectAction as ORMDetectAction,
                                      TransportAction as ORMTransportAction, OpenAction as ORMOpenAction,
                                      CloseAction as ORMCloseAction, GraspingAction as ORMGraspingAction, Action,
                                      FaceAtAction as ORMFaceAtAction)


@dataclass
class ActionAbstract(ActionDesignatorDescription.Action, abc.ABC):
    """Base class for performable actions."""
    orm_class: Type[ORMAction] = field(init=False, default=None)
    """
    The ORM class that is used to insert this action into the database. Must be overwritten by every action in order to
    be able to insert the action into the database.
    """

    @abc.abstractmethod
    def perform(self) -> None:
        """
        Perform the action.

        Will be overwritten by each action.
        """
        pass

    def to_sql(self) -> Action:
        """
        Convert this action to its ORM equivalent.

        Needs to be overwritten by an action if it didn't overwrite the orm_class attribute with its ORM equivalent.

        :return: An instance of the ORM equivalent of the action with the parameters set
        """
        # get all class parameters (ignore inherited ones)
        class_variables = {key: value for key, value in vars(self).items()
                           if key in inspect.getfullargspec(self.__init__).args}

        # get all orm class parameters (ignore inherited ones)
        orm_class_variables = inspect.getfullargspec(self.orm_class.__init__).args

        # list of parameters that will be passed to the ORM class. If the name does not match the orm_class equivalent
        # or if it is a type that needs to be inserted into the session manually, it will not be added to the list
        parameters = [value for key, value in class_variables.items() if key in orm_class_variables
                      and not isinstance(value, (ObjectDesignatorDescription.Object, Pose))]

        return self.orm_class(*parameters)

    def insert(self, session: Session, **kwargs) -> Action:
        """
        Insert this action into the database.

        Needs to be overwritten by an action if the action has attributes that do not exist in the orm class
        equivalent. In that case, the attributes need to be inserted into the session manually.

        :param session: Session with a database that is used to add and commit the objects
        :param kwargs: Possible extra keyword arguments
        :return: The completely instanced ORM action that was inserted into the database
        """

        action = super().insert(session)

        # get all class parameters (ignore inherited ones)
        class_variables = {key: value for key, value in vars(self).items()
                           if key in inspect.getfullargspec(self.__init__).args}

        # get all orm class parameters (ignore inherited ones)
        orm_class_variables = inspect.getfullargspec(self.orm_class.__init__).args

        # loop through all class parameters and insert them into the session unless they are already added by the ORM
        for key, value in class_variables.items():
            if key not in orm_class_variables:
                variable = value.insert(session)
                if isinstance(variable, ORMObject):
                    action.object_id = variable.id
                elif isinstance(variable, ORMPose):
                    action.pose_id = variable.id

        session.add(action)
        session.commit()
        return action


@dataclass
class MoveTorsoActionPerformable(ActionAbstract):
    """
    Move the torso of the robot up and down.
    """

    position: float
    """
    Target position of the torso joint
    """
    orm_class: Type[ActionAbstract] = field(init=False, default=ORMMoveTorsoAction)
<<<<<<< HEAD
    """
    The ORM class that is used to insert this action into the database
    """
=======
>>>>>>> b3bba13d

    @with_tree
    def perform(self) -> None:
        MoveJointsMotion([robot_description.torso_joint], [self.position]).perform()


@dataclass
class SetGripperActionPerformable(ActionAbstract):
    """
    Set the gripper state of the robot.
    """

    gripper: str
    """
    The gripper that should be set 
    """
    motion: str
    """
    The motion that should be set on the gripper
    """
    orm_class: Type[ActionAbstract] = field(init=False, default=ORMSetGripperAction)
<<<<<<< HEAD
    """
    The ORM class that is used to insert this action into the database
    """
=======
>>>>>>> b3bba13d

    @with_tree
    def perform(self) -> None:
        MoveGripperMotion(gripper=self.gripper, motion=self.motion).perform()


@dataclass
class ReleaseActionPerformable(ActionAbstract):
    """
    Releases an Object from the robot.

    Note: This action can not ve used yet.
    """

    gripper: str

    object_designator: ObjectDesignatorDescription.Object

    def perform(self) -> None:
        raise NotImplementedError


@dataclass
class GripActionPerformable(ActionAbstract):
    """
    Grip an object with the robot.

    Note: This action can not be used yet.
    """

    gripper: str
    object_designator: ObjectDesignatorDescription.Object
    effort: float

    @with_tree
    def perform(self) -> None:
        raise NotImplementedError()


@dataclass
class ParkArmsActionPerformable(ActionAbstract):
    """
    Park the arms of the robot.
    """

    arm: Arms
    """
    Entry from the enum for which arm should be parked
    """
    orm_class: Type[ActionAbstract] = field(init=False, default=ORMParkArmsAction)
<<<<<<< HEAD
    """
    The ORM class that is used to insert this action into the database
    """
=======
>>>>>>> b3bba13d

    @with_tree
    def perform(self) -> None:
        # create the keyword arguments
        kwargs = dict()
        left_poses = None
        right_poses = None

        # add park left arm if wanted
        if self.arm in [Arms.LEFT, Arms.BOTH]:
            kwargs["left_arm_config"] = "park"
            left_poses = robot_description.get_static_joint_chain("left", kwargs["left_arm_config"])

        # add park right arm if wanted
        if self.arm in [Arms.RIGHT, Arms.BOTH]:
            kwargs["right_arm_config"] = "park"
            right_poses = robot_description.get_static_joint_chain("right", kwargs["right_arm_config"])

        MoveArmJointsMotion(left_poses, right_poses).perform()


@dataclass
class PickUpActionPerformable(ActionAbstract):
    """
    Let the robot pick up an object.
    """

    object_designator: ObjectDesignatorDescription.Object
    """
    Object designator describing the object that should be picked up
    """

    arm: str
    """
    The arm that should be used for pick up
    """

    grasp: str
    """
    The grasp that should be used. For example, 'left' or 'right'
    """

    object_at_execution: Optional[ObjectDesignatorDescription.Object] = field(init=False)
    """
    The object at the time this Action got created. It is used to be a static, information holding entity. It is
    not updated when the BulletWorld object is changed.
    """
    orm_class: Type[ActionAbstract] = field(init=False, default=ORMPickUpAction)
<<<<<<< HEAD
    """
    The ORM class that is used to insert this action into the database
    """
=======
>>>>>>> b3bba13d

    @with_tree
    def perform(self) -> None:
        # Store the object's data copy at execution
        self.object_at_execution = self.object_designator.frozen_copy()
        robot = BulletWorld.robot
        # Retrieve object and robot from designators
        object = self.object_designator.bullet_world_object
        # Get grasp orientation and target pose
        grasp = robot_description.grasps.get_orientation_for_grasp(self.grasp)
        # oTm = Object Pose in Frame map
        oTm = object.get_pose()
        # Transform the object pose to the object frame, basically the origin of the object frame
        mTo = object.local_transformer.transform_to_object_frame(oTm, object)
        # Adjust the pose according to the special knowledge of the object designator
        adjusted_pose = self.object_designator.special_knowledge_adjustment_pose(self.grasp, mTo)
        # Transform the adjusted pose to the map frame
        adjusted_oTm = object.local_transformer.transform_pose(adjusted_pose, "map")
        # multiplying the orientation therefore "rotating" it, to get the correct orientation of the gripper
        ori = multiply_quaternions([adjusted_oTm.orientation.x, adjusted_oTm.orientation.y,
                                    adjusted_oTm.orientation.z, adjusted_oTm.orientation.w],
                                   grasp)

        # Set the orientation of the object pose by grasp in MAP
        adjusted_oTm.orientation.x = ori[0]
        adjusted_oTm.orientation.y = ori[1]
        adjusted_oTm.orientation.z = ori[2]
        adjusted_oTm.orientation.w = ori[3]

        # prepose depending on the gripper (its annoying we have to put pr2_1 here tbh
        # gripper_frame = "pr2_1/l_gripper_tool_frame" if self.arm == "left" else "pr2_1/r_gripper_tool_frame"
        gripper_frame = robot.get_link_tf_frame(robot_description.get_tool_frame(self.arm))
        # First rotate the gripper, so the further calculations makes sense
        tmp_for_rotate_pose = object.local_transformer.transform_pose(adjusted_oTm, gripper_frame)
        tmp_for_rotate_pose.pose.position.x = 0
        tmp_for_rotate_pose.pose.position.y = 0
        tmp_for_rotate_pose.pose.position.z = -0.1
        gripper_rotate_pose = object.local_transformer.transform_pose(tmp_for_rotate_pose, "map")

        #Perform Gripper Rotate
        # BulletWorld.current_bullet_world.add_vis_axis(gripper_rotate_pose)
        # MoveTCPMotion(gripper_rotate_pose, self.arm).resolve().perform()

        oTg = object.local_transformer.transform_pose(adjusted_oTm, gripper_frame)
        oTg.pose.position.x -= 0.1 # in x since this is how the gripper is oriented
        prepose = object.local_transformer.transform_pose(oTg, "map")

        # Perform the motion with the prepose and open gripper
        BulletWorld.current_bullet_world.add_vis_axis(prepose)
        MoveTCPMotion(prepose, self.arm).perform()
        MoveGripperMotion(motion="open", gripper=self.arm).perform()

        # Perform the motion with the adjusted pose -> actual grasp and close gripper
        BulletWorld.current_bullet_world.add_vis_axis(adjusted_oTm)
        MoveTCPMotion(adjusted_oTm, self.arm).perform()
        adjusted_oTm.pose.position.z += 0.03
        MoveGripperMotion(motion="close", gripper=self.arm).perform()
        tool_frame = robot_description.get_tool_frame(self.arm)
        robot.attach(object, tool_frame)

        # Lift object
        BulletWorld.current_bullet_world.add_vis_axis(adjusted_oTm)
        MoveTCPMotion(adjusted_oTm, self.arm).perform()

        # Remove the vis axis from the world
        BulletWorld.current_bullet_world.remove_vis_axis()


@dataclass
class PlaceActionPerformable(ActionAbstract):
    """
    Places an Object at a position using an arm.
    """

    object_designator: ObjectDesignatorDescription.Object
    """
    Object designator describing the object that should be place
    """
    arm: str
    """
    Arm that is currently holding the object
    """
    target_location: Pose
    """
    Pose in the world at which the object should be placed
    """
    orm_class: Type[ActionAbstract] = field(init=False, default=ORMPlaceAction)
<<<<<<< HEAD
    """
    The ORM class that is used to insert this action into the database
    """
=======
>>>>>>> b3bba13d

    @with_tree
    def perform(self) -> None:
        object_pose = self.object_designator.bullet_world_object.get_pose()
        local_tf = LocalTransformer()

        # Transformations such that the target position is the position of the object and not the tcp
        tcp_to_object = local_tf.transform_pose(object_pose,
                                                BulletWorld.robot.get_link_tf_frame(
                                                    robot_description.get_tool_frame(self.arm)))
        target_diff = self.target_location.to_transform("target").inverse_times(
            tcp_to_object.to_transform("object")).to_pose()

        MoveTCPMotion(target_diff, self.arm).perform()
        MoveGripperMotion("open", self.arm).perform()
        BulletWorld.robot.detach(self.object_designator.bullet_world_object)
        retract_pose = local_tf.transform_pose(target_diff, BulletWorld.robot.get_link_tf_frame(
            robot_description.get_tool_frame(self.arm)))
        retract_pose.position.x -= 0.07
        MoveTCPMotion(retract_pose, self.arm).perform()


@dataclass
class NavigateActionPerformable(ActionAbstract):
    """
    Navigates the Robot to a position.
    """

    target_location: Pose
    """
    Location to which the robot should be navigated
    """
    orm_class: Type[ActionAbstract] = field(init=False, default=ORMNavigateAction)
<<<<<<< HEAD
    """
    The ORM class that is used to insert this action into the database
    """
=======
>>>>>>> b3bba13d

    @with_tree
    def perform(self) -> None:
        MoveMotion(self.target_location).perform()


@dataclass
class TransportActionPerformable(ActionAbstract):
    """
    Transports an object to a position using an arm
    """

    object_designator: ObjectDesignatorDescription.Object
    """
    Object designator describing the object that should be transported.
    """
    arm: str
    """
    Arm that should be used
    """
    target_location: Pose
    """
    Target Location to which the object should be transported
    """
    orm_class: Type[ActionAbstract] = field(init=False, default=ORMTransportAction)
<<<<<<< HEAD
    """
    The ORM class that is used to insert this action into the database
    """
=======
>>>>>>> b3bba13d

    @with_tree
    def perform(self) -> None:
        robot_desig = BelieveObject(names=[robot_description.name])
        ParkArmsActionPerformable(Arms.BOTH).perform()
        pickup_loc = CostmapLocation(target=self.object_designator, reachable_for=robot_desig.resolve(),
                                     reachable_arm=self.arm)
        # Tries to find a pick-up posotion for the robot that uses the given arm
        pickup_pose = None
        for pose in pickup_loc:
            if self.arm in pose.reachable_arms:
                pickup_pose = pose
                break
        if not pickup_pose:
            raise ObjectUnfetchable(
                f"Found no pose for the robot to grasp the object: {self.object_designator} with arm: {self.arm}")

        NavigateActionPerformable(pickup_pose.pose).perform()
        PickUpActionPerformable(self.object_designator, self.arm, "front").perform()
        ParkArmsActionPerformable(Arms.BOTH).perform()
        try:
            place_loc = CostmapLocation(target=self.target_location, reachable_for=robot_desig.resolve(),
                                        reachable_arm=self.arm).resolve()
        except StopIteration:
            raise ReachabilityFailure(
                f"No location found from where the robot can reach the target location: {self.target_location}")
        NavigateActionPerformable(place_loc.pose).perform()
        PlaceActionPerformable(self.object_designator, self.arm, self.target_location).perform()
        ParkArmsActionPerformable(Arms.BOTH).perform()


@dataclass
class LookAtActionPerformable(ActionAbstract):
    """
    Lets the robot look at a position.
    """

    target: Pose
    """
    Position at which the robot should look, given as 6D pose
    """
    orm_class: Type[ActionAbstract] = field(init=False, default=ORMLookAtAction)
<<<<<<< HEAD
    """
    The ORM class that is used to insert this action into the database
    """
=======
>>>>>>> b3bba13d

    @with_tree
    def perform(self) -> None:
        LookingMotion(target=self.target).perform()


@dataclass
class DetectActionPerformable(ActionAbstract):
    """
    Detects an object that fits the object description and returns an object designator describing the object.
    """

    object_designator: ObjectDesignatorDescription.Object
    """
    Object designator loosely describing the object, e.g. only type. 
    """
    orm_class: Type[ActionAbstract] = field(init=False, default=ORMDetectAction)
<<<<<<< HEAD
    """
    The ORM class that is used to insert this action into the database
    """
=======
>>>>>>> b3bba13d

    @with_tree
    def perform(self) -> None:
        return DetectingMotion(object_type=self.object_designator.type).perform()


@dataclass
class OpenActionPerformable(ActionAbstract):
    """
    Opens a container like object
    """

    object_designator: ObjectPart.Object
    """
    Object designator describing the object that should be opened
    """
    arm: str
    """
    Arm that should be used for opening the container
    """
    orm_class: Type[ActionAbstract] = field(init=False, default=ORMOpenAction)
<<<<<<< HEAD
    """
    The ORM class that is used to insert this action into the database
    """
=======
>>>>>>> b3bba13d

    @with_tree
    def perform(self) -> None:
        GraspingActionPerformable(self.arm, self.object_designator).perform()
        OpeningMotion(self.object_designator, self.arm).perform()

        MoveGripperMotion("open", self.arm, allow_gripper_collision=True).perform()


@dataclass
class CloseActionPerformable(ActionAbstract):
    """
    Closes a container like object.
    """

    object_designator: ObjectPart.Object
    """
    Object designator describing the object that should be closed
    """
    arm: str
    """
    Arm that should be used for closing
    """
    orm_class: Type[ActionAbstract] = field(init=False, default=ORMCloseAction)
<<<<<<< HEAD
    """
    The ORM class that is used to insert this action into the database
    """
=======
>>>>>>> b3bba13d

    @with_tree
    def perform(self) -> None:
        GraspingActionPerformable(self.arm, self.object_designator).perform()
        ClosingMotion(self.object_designator, self.arm).perform()

        MoveGripperMotion("open", self.arm, allow_gripper_collision=True).perform()


@dataclass
class GraspingActionPerformable(ActionAbstract):
    """
    Grasps an object described by the given Object Designator description
    """

    arm: str
    """
    The arm that should be used to grasp
    """
    object_desig: Union[ObjectDesignatorDescription.Object, ObjectPart.Object]
    """
    Object Designator for the object that should be grasped
    """
    orm_class: Type[ActionAbstract] = field(init=False, default=ORMGraspingAction)
<<<<<<< HEAD
    """
    The ORM class that is used to insert this action into the database
    """
=======
>>>>>>> b3bba13d

    @with_tree
    def perform(self) -> None:
        if isinstance(self.object_desig, ObjectPart.Object):
            object_pose = self.object_desig.part_pose
        else:
            object_pose = self.object_desig.bullet_world_object.get_pose()
        lt = LocalTransformer()
        gripper_name = robot_description.get_tool_frame(self.arm)

        object_pose_in_gripper = lt.transform_pose(object_pose,
                                                   BulletWorld.robot.get_link_tf_frame(gripper_name))

        pre_grasp = object_pose_in_gripper.copy()
        pre_grasp.pose.position.x -= 0.1

        MoveTCPMotion(pre_grasp, self.arm).perform()
        MoveGripperMotion("open", self.arm).perform()

        MoveTCPMotion(object_pose, self.arm, allow_gripper_collision=True).perform()
<<<<<<< HEAD
        MoveGripperMotion("close", self.arm, allow_gripper_collision=True).perform()


@dataclass
class FaceAtPerformable(ActionAbstract):
    """
    Turn the robot chassis such that is faces the ``pose`` and after that perform a look at action.
    """

    pose: Pose
    """
    The pose to face 
    """

    orm_class = ORMFaceAtAction

    @with_tree
    def perform(self) -> None:
        # get the robot position
        robot_position = BulletWorld.robot.pose

        # calculate orientation for robot to face the object
        angle = np.arctan2(robot_position.position.y - self.pose.position.y,
                           robot_position.position.x - self.pose.position.x) + np.pi
        orientation = list(transformations.quaternion_from_euler(0, 0, angle, axes="sxyz"))

        # create new robot pose
        new_robot_pose = Pose(robot_position.to_list()[0], orientation)

        # turn robot
        NavigateActionPerformable(new_robot_pose).perform()

        # look at target
        LookAtActionPerformable(self.pose).perform()


@dataclass
class MoveAndPickUpPerformable(ActionAbstract):
    """
    Navigate to `standing_position`, then turn towards the object and pick it up.
    """

    standing_position: Pose
    """
    The pose to stand before trying to pick up the object
    """

    object_designator: ObjectDesignatorDescription.Object
    """
    The object to pick up
    """

    arm: Arms
    """
    The arm to use
    """

    grasp: Grasp
    """
    The grasp to use
    """

    def perform(self):
        NavigateActionPerformable(self.standing_position).perform()
        FaceAtPerformable(self.object_designator.pose).perform()
        PickUpActionPerformable(self.object_designator, self.arm, self.grasp).perform()
=======
        MoveGripperMotion("close", self.arm, allow_gripper_collision=True).perform()
>>>>>>> b3bba13d
<|MERGE_RESOLUTION|>--- conflicted
+++ resolved
@@ -1,11 +1,8 @@
 import abc
 import inspect
-<<<<<<< HEAD
 
 import numpy as np
 from tf import transformations
-=======
->>>>>>> b3bba13d
 from typing_extensions import Union, Type
 from pycram.designator import ActionDesignatorDescription
 from pycram.designators.motion_designator import *
@@ -117,12 +114,6 @@
     Target position of the torso joint
     """
     orm_class: Type[ActionAbstract] = field(init=False, default=ORMMoveTorsoAction)
-<<<<<<< HEAD
-    """
-    The ORM class that is used to insert this action into the database
-    """
-=======
->>>>>>> b3bba13d
 
     @with_tree
     def perform(self) -> None:
@@ -144,12 +135,6 @@
     The motion that should be set on the gripper
     """
     orm_class: Type[ActionAbstract] = field(init=False, default=ORMSetGripperAction)
-<<<<<<< HEAD
-    """
-    The ORM class that is used to insert this action into the database
-    """
-=======
->>>>>>> b3bba13d
 
     @with_tree
     def perform(self) -> None:
@@ -200,12 +185,6 @@
     Entry from the enum for which arm should be parked
     """
     orm_class: Type[ActionAbstract] = field(init=False, default=ORMParkArmsAction)
-<<<<<<< HEAD
-    """
-    The ORM class that is used to insert this action into the database
-    """
-=======
->>>>>>> b3bba13d
 
     @with_tree
     def perform(self) -> None:
@@ -254,12 +233,6 @@
     not updated when the BulletWorld object is changed.
     """
     orm_class: Type[ActionAbstract] = field(init=False, default=ORMPickUpAction)
-<<<<<<< HEAD
-    """
-    The ORM class that is used to insert this action into the database
-    """
-=======
->>>>>>> b3bba13d
 
     @with_tree
     def perform(self) -> None:
@@ -347,12 +320,6 @@
     Pose in the world at which the object should be placed
     """
     orm_class: Type[ActionAbstract] = field(init=False, default=ORMPlaceAction)
-<<<<<<< HEAD
-    """
-    The ORM class that is used to insert this action into the database
-    """
-=======
->>>>>>> b3bba13d
 
     @with_tree
     def perform(self) -> None:
@@ -386,12 +353,6 @@
     Location to which the robot should be navigated
     """
     orm_class: Type[ActionAbstract] = field(init=False, default=ORMNavigateAction)
-<<<<<<< HEAD
-    """
-    The ORM class that is used to insert this action into the database
-    """
-=======
->>>>>>> b3bba13d
 
     @with_tree
     def perform(self) -> None:
@@ -417,12 +378,6 @@
     Target Location to which the object should be transported
     """
     orm_class: Type[ActionAbstract] = field(init=False, default=ORMTransportAction)
-<<<<<<< HEAD
-    """
-    The ORM class that is used to insert this action into the database
-    """
-=======
->>>>>>> b3bba13d
 
     @with_tree
     def perform(self) -> None:
@@ -465,12 +420,6 @@
     Position at which the robot should look, given as 6D pose
     """
     orm_class: Type[ActionAbstract] = field(init=False, default=ORMLookAtAction)
-<<<<<<< HEAD
-    """
-    The ORM class that is used to insert this action into the database
-    """
-=======
->>>>>>> b3bba13d
 
     @with_tree
     def perform(self) -> None:
@@ -488,12 +437,6 @@
     Object designator loosely describing the object, e.g. only type. 
     """
     orm_class: Type[ActionAbstract] = field(init=False, default=ORMDetectAction)
-<<<<<<< HEAD
-    """
-    The ORM class that is used to insert this action into the database
-    """
-=======
->>>>>>> b3bba13d
 
     @with_tree
     def perform(self) -> None:
@@ -515,12 +458,6 @@
     Arm that should be used for opening the container
     """
     orm_class: Type[ActionAbstract] = field(init=False, default=ORMOpenAction)
-<<<<<<< HEAD
-    """
-    The ORM class that is used to insert this action into the database
-    """
-=======
->>>>>>> b3bba13d
 
     @with_tree
     def perform(self) -> None:
@@ -545,12 +482,6 @@
     Arm that should be used for closing
     """
     orm_class: Type[ActionAbstract] = field(init=False, default=ORMCloseAction)
-<<<<<<< HEAD
-    """
-    The ORM class that is used to insert this action into the database
-    """
-=======
->>>>>>> b3bba13d
 
     @with_tree
     def perform(self) -> None:
@@ -575,12 +506,6 @@
     Object Designator for the object that should be grasped
     """
     orm_class: Type[ActionAbstract] = field(init=False, default=ORMGraspingAction)
-<<<<<<< HEAD
-    """
-    The ORM class that is used to insert this action into the database
-    """
-=======
->>>>>>> b3bba13d
 
     @with_tree
     def perform(self) -> None:
@@ -601,7 +526,6 @@
         MoveGripperMotion("open", self.arm).perform()
 
         MoveTCPMotion(object_pose, self.arm, allow_gripper_collision=True).perform()
-<<<<<<< HEAD
         MoveGripperMotion("close", self.arm, allow_gripper_collision=True).perform()
 
 
@@ -667,7 +591,4 @@
     def perform(self):
         NavigateActionPerformable(self.standing_position).perform()
         FaceAtPerformable(self.object_designator.pose).perform()
-        PickUpActionPerformable(self.object_designator, self.arm, self.grasp).perform()
-=======
-        MoveGripperMotion("close", self.arm, allow_gripper_collision=True).perform()
->>>>>>> b3bba13d
+        PickUpActionPerformable(self.object_designator, self.arm, self.grasp).perform()
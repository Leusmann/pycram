--- conflicted
+++ resolved
@@ -65,12 +65,7 @@
 
     def __init__(self, names: List[str],
                  part_of: ObjectDesignatorDescription.Object,
-<<<<<<< HEAD
-                 type: Optional[str] = None):
-=======
-                 type: Optional[ObjectType] = None,
-                 resolver: Optional[Callable] = None):
->>>>>>> 09b634dc
+                 type: Optional[ObjectType] = None):
         """
         Describing the relationship between an object and a specific part of it.
 
@@ -164,10 +159,6 @@
         :param names:
         :param types:
         :param world_object:
-<<<<<<< HEAD
-=======
-        :param resolver:
->>>>>>> 09b634dc
         """
         super().__init__()
         self.types: Optional[List[str]] = types

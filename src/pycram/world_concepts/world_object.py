from __future__ import annotations

import logging
import os

import numpy as np
import rospy
from geometry_msgs.msg import Point, Quaternion
from typing_extensions import Type, Optional, Dict, Tuple, List, Union

from ..datastructures.dataclasses import (Color, ObjectState, LinkState, JointState,
                                          AxisAlignedBoundingBox, VisualShape, ClosestPointsList,
                                          ContactPointsList)
from ..datastructures.enums import ObjectType, JointType
from ..datastructures.pose import Pose, Transform
from ..datastructures.world import World
from ..datastructures.world_entity import WorldEntity
from ..description import ObjectDescription, LinkDescription, Joint
from ..failures import ObjectAlreadyExists, WorldMismatchErrorBetweenObjects
from ..local_transformer import LocalTransformer
from ..object_descriptors.urdf import ObjectDescription as URDFObject
from ..robot_description import RobotDescriptionManager, RobotDescription
from ..world_concepts.constraints import Attachment

Link = ObjectDescription.Link


class Object(WorldEntity):
    """
    Represents a spawned Object in the World.
    """

    prospection_world_prefix: str = "prospection/"
    """
    The prefix for the tf frame of objects in the prospection world.
    """

    def __init__(self, name: str, obj_type: ObjectType, path: str,
                 description: Type[ObjectDescription] = URDFObject,
                 pose: Optional[Pose] = None,
                 world: Optional[World] = None,
                 color: Color = Color(),
                 ignore_cached_files: bool = False):
        """
        The constructor loads the description file into the given World, if no World is specified the
        :py:attr:`~World.current_world` will be used. It is also possible to load .obj and .stl file into the World.
        The rgba_color parameter is only used when loading .stl or .obj files,
        for URDFs :func:`~Object.set_color` can be used.

        :param name: The name of the object
        :param obj_type: The type of the object as an ObjectType enum.
        :param path: The path to the source file, if only a filename is provided then the resources directories will be
         searched.
        :param description: The ObjectDescription of the object, this contains the joints and links of the object.
        :param pose: The pose at which the Object should be spawned
        :param world: The World in which the object should be spawned, if no world is specified the
         :py:attr:`~World.current_world` will be used.
        :param color: The rgba_color with which the object should be spawned.
        :param ignore_cached_files: If true the file will be spawned while ignoring cached files.
        """

        super().__init__(-1, world if world is not None else World.current_world)

        pose = Pose() if pose is None else pose

        self.name: str = name
        self.obj_type: ObjectType = obj_type
        self.color: Color = color
        self.description = description()
        self.cache_manager = self.world.cache_manager

        self.local_transformer = LocalTransformer()
        self.original_pose = self.local_transformer.transform_pose(pose, "map")
        self._current_pose = self.original_pose

        self.path = self.world.preprocess_object_file_and_get_its_cache_path(path, ignore_cached_files,
                                                                             self.description, self.name)

        self.description.update_description_from_file(self.path)

<<<<<<< HEAD
        if self.obj_type == ObjectType.ROBOT:
            self._add_virtual_move_base_joints()
=======
        if self.obj_type == ObjectType.ROBOT and not self.world.is_prospection_world:
            self._update_world_robot_and_description()

        self.id = self._spawn_object_and_get_id()
>>>>>>> 1996f50d

        self.tf_frame = (self.prospection_world_prefix if self.world.is_prospection_world else "") + self.name

        self._init_joint_name_and_id_map()
        self._init_link_name_and_id_map()

        self._init_links_and_update_transforms()
        self._init_joints()

        self.attachments: Dict[Object, Attachment] = {}

        self.world.objects.append(self)

    def set_mobile_robot_pose(self, pose: Pose) -> None:
        """
        Set the goal for the move base joints of a mobile robot to reach a target pose. This is used for example when
        the simulator does not support setting the pose of the robot directly (e.g. MuJoCo).

        :param pose: The target pose.
        """
        goal = self.get_move_base_joint_goal(pose)
        self.set_multiple_joint_positions(goal)

    def get_move_base_joint_goal(self, pose: Pose) -> Dict[str, float]:
        """
        Get the goal for the move base joints of a mobile robot to reach a target pose.

        :param pose: The target pose.
        :return: The goal for the move base joints.
        """
        target_translation, target_angle = self.get_mobile_base_pose_difference(pose)
        # Get the joints of the base link
        move_base_joints = self.world.get_robot_move_base_joints()
        return {move_base_joints.translation_x: target_translation.x,
                move_base_joints.translation_y: target_translation.y,
                move_base_joints.angular_z: target_angle}

    def get_mobile_base_pose_difference(self, pose: Pose) -> Tuple[Point, float]:
        """
        Get the difference between the current and the target pose of the mobile base.

        :param pose: The target pose.
        :return: The difference between the current and the target pose of the mobile base.
        """
        return self.original_pose.get_position_diff(pose), self.original_pose.get_z_angle_difference(pose)

    @property
    def joint_actuators(self) -> Optional[Dict[str, str]]:
        """
        The joint actuators of the robot.
        """
        if self.obj_type == ObjectType.ROBOT:
            return self.robot_description.joint_actuators
        return None

    @property
    def has_actuators(self) -> bool:
        """
        True if the object has actuators, otherwise False.
        """
        return self.robot_description.has_actuators

    @property
    def robot_description(self) -> RobotDescription:
        """
        The current robot description.
        """
        return self.world.robot_description

    def get_actuator_for_joint(self, joint: Joint) -> Optional[str]:
        """
        Get the actuator name for a joint.

        :param joint: The joint object for which to get the actuator.
        :return: The name of the actuator.
        """
        return self.robot_description.get_actuator_for_joint(joint.name)

    def get_multiple_link_positions(self, links: List[Link]) -> Dict[str, List[float]]:
        """
        Get the positions of multiple links of the object.

        :param links: The link objects of which to get the positions.
        :return: The positions of the links.
        """
        return self.world.get_multiple_link_positions(links)

    def get_multiple_link_orientations(self, links: List[Link]) -> Dict[str, List[float]]:
        """
        Get the orientations of multiple links of the object.

        :param links: The link objects of which to get the orientations.
        :return: The orientations of the links.
        """
        return self.world.get_multiple_link_orientations(links)

    def get_multiple_link_poses(self, links: List[Link]) -> Dict[str, Pose]:
        """
        Get the poses of multiple links of the object.

        :param links: The link objects of which to get the poses.
        :return: The poses of the links.
        """
        return self.world.get_multiple_link_poses(links)

    def get_target_poses_of_attached_objects(self) -> Dict[Object, Pose]:
        """
        Get the target poses of the attached objects.

        :return: The target poses of the attached objects
        """
        return self.get_target_poses_of_attached_objects_given_parent(self.get_pose())

    def get_poses_of_attached_objects(self) -> Dict[Object, Pose]:
        """
        Get the poses of the attached objects.

        :return: The poses of the attached objects
        """
        return {child_object: attachment.get_child_object_pose()
                for child_object, attachment in self.attachments.items() if not attachment.loose}

    def get_target_poses_of_attached_objects_given_parent(self, pose: Pose) -> Dict[Object, Pose]:
        """
        Get the target poses of the attached objects of an object. Given the pose of the parent object.
        param pose: The pose of the parent object.

        :return: The target poses of the attached objects
        """
        return {child_object: attachment.get_child_object_pose_given_parent(pose) for child_object, attachment
                in self.attachments.items() if not attachment.loose}

    @property
    def name(self):
        """
        The name of the object.
        """
        return self._name

    @name.setter
    def name(self, name: str):
        """
        Set the name of the object.
        """
        self._name = name
        if name in [obj.name for obj in self.world.objects]:
            raise ObjectAlreadyExists(self)

    @property
    def pose(self):
        """
        The current pose of the object.
        """
        return self.get_pose()

    @pose.setter
    def pose(self, pose: Pose):
        """
        Set the pose of the object.
        """
        self.set_pose(pose)

    @property
    def transform(self):
        """
        The current transform of the object.
        """
        return self.get_pose().to_transform(self.tf_frame)

    def _spawn_object_and_get_id(self) -> int:
        """
        Loads an object to the given World with the given position and orientation. The rgba_color will only be
        used when an .obj or .stl file is given.
        If a .obj or .stl file is given, before spawning, an urdf file with the .obj or .stl as mesh will be created
        and this URDf file will be loaded instead.
        When spawning a URDf file a new file will be created in the cache directory, if there exists none.
        This new file will have resolved mesh file paths, meaning there will be no references
        to ROS packages instead there will be absolute file paths.

        :return: The unique id of the object and the path of the file that was loaded.
        """

        path = self.path if self.world.let_pycram_handle_spawning else self.name

        try:
            obj_id = self.world.load_object_and_get_id(path, self._current_pose, self.obj_type)
            return obj_id

        except Exception as e:
            logging.error(
                "The File could not be loaded. Please note that the path has to be either a URDF, stl or obj file or"
                " the name of an URDF string on the parameter server.")
            os.remove(path)
            raise e

    def _update_world_robot_and_description(self):
        """
        Initialize the robot description of the object, load the description from the RobotDescriptionManager and set
        the robot as the current robot in the World. Also add the virtual move base joints to the robot.
        """
        rdm = RobotDescriptionManager()
        rdm.load_description(self.description.name)
        World.robot = self
        self._add_virtual_move_base_joints()

    def _add_virtual_move_base_joints(self):
        """
        Add the virtual move base joints to the robot description.
        """
        virtual_joints = self.robot_description.virtual_move_base_joints
        if virtual_joints is None:
            return
        child_link = self.description.get_root()
        axes = virtual_joints.get_axes()
        for joint_name, joint_type in virtual_joints.get_types().items():
            self.description.add_joint(joint_name, child_link, joint_type, axes[joint_name], is_virtual=True)

    def _init_joint_name_and_id_map(self) -> None:
        """
        Create a dictionary which maps the joint names to their unique ids and vice versa.
        """
        n_joints = len(self.joint_names)
        self.joint_name_to_id = dict(zip(self.joint_names, range(n_joints)))
        self.joint_id_to_name = dict(zip(self.joint_name_to_id.values(), self.joint_name_to_id.keys()))

    def _init_link_name_and_id_map(self) -> None:
        """
        Create a dictionary which maps the link names to their unique ids and vice versa.
        """
        n_links = len(self.link_names)
        self.link_name_to_id: Dict[str, int] = dict(zip(self.link_names, range(n_links)))
        self.link_name_to_id[self.description.get_root()] = -1
        self.link_id_to_name: Dict[int, str] = dict(zip(self.link_name_to_id.values(), self.link_name_to_id.keys()))

    def _init_links_and_update_transforms(self) -> None:
        """
        Initialize the link objects from the URDF file and creates a dictionary which maps the link names to the
        corresponding link objects.
        """
        self.links = {}
        for link_name, link_id in self.link_name_to_id.items():
            link_description = self.description.get_link_by_name(link_name)
            if link_name == self.description.get_root():
                self.links[link_name] = self.description.RootLink(self)
            else:
                self.links[link_name] = self.description.Link(link_id, link_description, self)

        self.update_link_transforms()

    def _init_joints(self):
        """
        Initialize the joint objects from the URDF file and creates a dictionary which mas the joint names to the
        corresponding joint objects
        """
        self.joints = {}
        for joint_name, joint_id in self.joint_name_to_id.items():
            parsed_joint_description = self.description.get_joint_by_name(joint_name)
            is_virtual = self.is_joint_virtual(joint_name)
            self.joints[joint_name] = self.description.Joint(joint_id, parsed_joint_description, self, is_virtual)

    def is_joint_virtual(self, name: str):
        """
        Check if a joint is virtual.
        """
        return self.description.is_joint_virtual(name)

    @property
    def virtual_joint_names(self):
        """
        The names of the virtual joints.
        """
        return self.description.virtual_joint_names

    @property
    def virtual_joints(self):
        """
        The virtual joints as a list.
        """
        return [joint for joint in self.joints.values() if joint.is_virtual]

    @property
    def has_one_link(self) -> bool:
        """
        True if the object has only one link, otherwise False.
        """
        return len(self.links) == 1

    @property
    def link_names(self) -> List[str]:
        """
        The names of the links as a list.
        """
        return self.world.get_object_link_names(self)

    @property
    def joint_names(self) -> List[str]:
        """
        The names of the joints as a list.
        """
        return self.world.get_object_joint_names(self)

    def get_link(self, link_name: str) -> ObjectDescription.Link:
        """
        Return the link object with the given name.

        :param link_name: The name of the link.
        :return: The link object.
        """
        return self.links[link_name]

    def get_link_pose(self, link_name: str) -> Pose:
        """
        Return the pose of the link with the given name.

        :param link_name: The name of the link.
        :return: The pose of the link.
        """
        return self.links[link_name].pose

    def get_link_position(self, link_name: str) -> Point:
        """
        Return the position of the link with the given name.

        :param link_name: The name of the link.
        :return: The position of the link.
        """
        return self.links[link_name].position

    def get_link_position_as_list(self, link_name: str) -> List[float]:
        """
        Return the position of the link with the given name.

        :param link_name: The name of the link.
        :return: The position of the link.
        """
        return self.links[link_name].position_as_list

    def get_link_orientation(self, link_name: str) -> Quaternion:
        """
        Return the orientation of the link with the given name.

        :param link_name: The name of the link.
        :return: The orientation of the link.
        """
        return self.links[link_name].orientation

    def get_link_orientation_as_list(self, link_name: str) -> List[float]:
        """
        Return the orientation of the link with the given name.

        :param link_name: The name of the link.
        :return: The orientation of the link.
        """
        return self.links[link_name].orientation_as_list

    def get_link_tf_frame(self, link_name: str) -> str:
        """
        Return the tf frame of the link with the given name.

        :param link_name: The name of the link.
        :return: The tf frame of the link.
        """
        return self.links[link_name].tf_frame

    def get_link_axis_aligned_bounding_box(self, link_name: str) -> AxisAlignedBoundingBox:
        """
        Return the axis aligned bounding box of the link with the given name.

        :param link_name: The name of the link.
        :return: The axis aligned bounding box of the link.
        """
        return self.links[link_name].get_axis_aligned_bounding_box()

    def get_transform_between_links(self, from_link: str, to_link: str) -> Transform:
        """
        Return the transform between two links.

        :param from_link: The name of the link from which the transform should be calculated.
        :param to_link: The name of the link to which the transform should be calculated.
        """
        return self.links[from_link].get_transform_to_link(self.links[to_link])

    def get_link_color(self, link_name: str) -> Color:
        """
        Return the color of the link with the given name.

        :param link_name: The name of the link.
        :return: The color of the link.
        """
        return self.links[link_name].color

    def set_link_color(self, link_name: str, color: List[float]) -> None:
        """
        Set the color of the link with the given name.

        :param link_name: The name of the link.
        :param color: The new color of the link.
        """
        self.links[link_name].color = Color.from_list(color)

    def get_link_geometry(self, link_name: str) -> Union[VisualShape, None]:
        """
        Return the geometry of the link with the given name.

        :param link_name: The name of the link.
        :return: The geometry of the link.
        """
        return self.links[link_name].geometry

    def get_link_transform(self, link_name: str) -> Transform:
        """
        Return the transform of the link with the given name.

        :param link_name: The name of the link.
        :return: The transform of the link.
        """
        return self.links[link_name].transform

    def get_link_origin(self, link_name: str) -> Pose:
        """
        Return the origin of the link with the given name.

        :param link_name: The name of the link.
        :return: The origin of the link as a 'Pose'.
        """
        return self.links[link_name].origin

    def get_link_origin_transform(self, link_name: str) -> Transform:
        """
        Return the origin transform of the link with the given name.

        :param link_name: The name of the link.
        :return: The origin transform of the link.
        """
        return self.links[link_name].origin_transform

    @property
    def base_origin_shift(self) -> np.ndarray:
        """
        The shift between the base of the object and the origin of the object.

        :return: A numpy array with the shift between the base of the object and the origin of the object.
        """
        return np.array(self.get_position_as_list()) - np.array(self.get_base_position_as_list())

    def __repr__(self):
        skip_attr = ["links", "joints", "description", "attachments"]
        return self.__class__.__qualname__ + f"(" + ', \n'.join(
            [f"{key}={value}" if key not in skip_attr else f"{key}: ..." for key, value in self.__dict__.items()]) + ")"

    def remove(self) -> None:
        """
        Remove this object from the World it currently resides in.
        For the object to be removed it has to be detached from all objects it
        is currently attached to. After this call world remove object
        to remove this Object from the simulation/world.
        """
        self.world.remove_object(self)

    def reset(self, remove_saved_states=True) -> None:
        """
        Reset the Object to the state it was first spawned in.
        All attached objects will be detached, all joints will be set to the
        default position of 0 and the object will be set to the position and
        orientation in which it was spawned.

        :param remove_saved_states: If True the saved states will be removed.
        """
        self.detach_all()
        self.reset_all_joints_positions()
        self.set_pose(self.original_pose)
        if remove_saved_states:
            self.remove_saved_states()

    def has_type_environment(self) -> bool:
        """
        Check if the object is of type environment.

        :return: True if the object is of type environment, False otherwise.
        """
        return self.obj_type == ObjectType.ENVIRONMENT

    def attach(self,
               child_object: Object,
               parent_link: Optional[str] = None,
               child_link: Optional[str] = None,
               bidirectional: bool = True,
               coincide_the_objects: bool = False,
               parent_to_child_transform: Optional[Transform] = None) -> None:
        """
        Attach another object to this object. This is done by
        saving the transformation between the given link, if there is one, and
        the base pose of the other object. Additionally, the name of the link, to
        which the object is attached, will be saved.
        Furthermore, a simulator constraint will be created so the attachment
        also works while simulation.
        Loose attachments means that the attachment will only be one-directional. For example, if this object moves the
        other, attached, object will also move but not the other way around.

        :param child_object: The other object that should be attached.
        :param parent_link: The link name of this object.
        :param child_link: The link name of the other object.
        :param bidirectional: If the attachment should be a loose attachment.
        :param coincide_the_objects: If True the object frames will be coincided.
        :param parent_to_child_transform: The transform from the parent to the child object.
        """
        parent_link = self.links[parent_link] if parent_link else self.root_link
        child_link = child_object.links[child_link] if child_link else child_object.root_link

        if coincide_the_objects and parent_to_child_transform is None:
            parent_to_child_transform = Transform()
        attachment = Attachment(parent_link, child_link, bidirectional, parent_to_child_transform)

        self.attachments[child_object] = attachment
        child_object.attachments[self] = attachment.get_inverse()

        self.world.attachment_event(self, [self, child_object])

    def detach(self, child_object: Object) -> None:
        """
        Detache another object from this object. This is done by
        deleting the attachment from the attachments dictionary of both objects
        and deleting the constraint of the simulator.
        Afterward the detachment event of the corresponding World will be fired.

        :param child_object: The object which should be detached
        """
        del self.attachments[child_object]
        del child_object.attachments[self]

        self.world.detachment_event(self, [self, child_object])

    def detach_all(self) -> None:
        """
        Detach all objects attached to this object.
        """
        attachments = self.attachments.copy()
        for att in attachments.keys():
            self.detach(att)

    def update_attachment_with_object(self, child_object: Object):
        self.attachments[child_object].update_transform_and_constraint()

    def get_position(self) -> Point:
        """
        Return the position of this Object as a list of xyz.

        :return: The current position of this object
        """
        return self.get_pose().position

    def get_orientation(self) -> Pose.orientation:
        """
        Return the orientation of this object as a list of xyzw, representing a quaternion.

        :return: A list of xyzw
        """
        return self.get_pose().orientation

    def get_position_as_list(self) -> List[float]:
        """
        Return the position of this Object as a list of xyz.

        :return: The current position of this object
        """
        return self.get_pose().position_as_list()

    def get_base_position_as_list(self) -> List[float]:
        """
        Return the position of this Object as a list of xyz.

        :return: The current position of this object
        """
        return self.get_base_origin().position_as_list()

    def get_orientation_as_list(self) -> List[float]:
        """
        Return the orientation of this object as a list of xyzw, representing a quaternion.

        :return: A list of xyzw
        """
        return self.get_pose().orientation_as_list()

    def get_pose(self) -> Pose:
        """
        Return the position of this object as a list of xyz. Alias for :func:`~Object.get_position`.

        :return: The current pose of this object
        """
        if self.world.update_poses_from_sim_on_get:
            self.update_pose()
        return self._current_pose

    def set_pose(self, pose: Pose, base: bool = False, set_attachments: bool = True) -> None:
        """
        Set the Pose of the object.

        :param pose: New Pose for the object
        :param base: If True places the object base instead of origin at the specified position and orientation
        :param set_attachments: Whether to set the poses of the attached objects to this object or not.
        """
        pose_in_map = self.local_transformer.transform_pose(pose, "map")
        if base:
            pose_in_map.position = (np.array(pose_in_map.position_as_list()) + self.base_origin_shift).tolist()

        self.reset_base_pose(pose_in_map)

        if set_attachments:
            self._set_attached_objects_poses()

    def reset_base_pose(self, pose: Pose):
        if self.world.reset_object_base_pose(self, pose):
            self.update_pose()

    def update_pose(self):
        """
        Update the current pose of this object from the world, and updates the poses of all links.
        """
        self._current_pose = self.world.get_object_pose(self)
        # TODO: Probably not needed, need to test
        self._update_all_links_poses()
        self.update_link_transforms()

    def _update_all_links_poses(self):
        """
        Update the poses of all links by getting them from the simulator.
        """
        for link in self.links.values():
            link.update_pose()

    def move_base_to_origin_pose(self) -> None:
        """
        Move the object such that its base will be at the current origin position.
        This is useful when placing objects on surfaces where you want the object base in contact with the surface.
        """
        self.set_pose(self.get_pose(), base=True)

    def save_state(self, state_id) -> None:
        """
        Save the state of this object by saving the state of all links and attachments.

        :param state_id: The unique id of the state.
        """
        self.save_links_states(state_id)
        self.save_joints_states(state_id)
        super().save_state(state_id)

    def save_links_states(self, state_id: int) -> None:
        """
        Save the state of all links of this object.

        :param state_id: The unique id of the state.
        """
        for link in self.links.values():
            link.save_state(state_id)

    def save_joints_states(self, state_id: int) -> None:
        """
        Save the state of all joints of this object.

        :param state_id: The unique id of the state.
        """
        for joint in self.joints.values():
            joint.save_state(state_id)

    @property
    def current_state(self) -> ObjectState:
        """
        The current state of this object as an ObjectState.
        """
        return ObjectState(self.get_pose().copy(), self.attachments.copy(), self.link_states.copy(),
                           self.joint_states.copy(), self.world.acceptable_pose_error)

    @current_state.setter
    def current_state(self, state: ObjectState) -> None:
        """
        Set the current state of this object to the given state.
        """
        if self.current_state != state:
            self.set_pose(state.pose, base=False, set_attachments=False)
            self.set_attachments(state.attachments)
            self.link_states = state.link_states
            self.joint_states = state.joint_states

    def set_attachments(self, attachments: Dict[Object, Attachment]) -> None:
        """
        Set the attachments of this object to the given attachments.

        :param attachments: A dictionary with the object as key and the attachment as value.
        """
        self.detach_objects_not_in_attachments(attachments)
        self.attach_objects_in_attachments(attachments)

    def detach_objects_not_in_attachments(self, attachments: Dict[Object, Attachment]) -> None:
        """
        Detach objects that are not in the attachments list and are in the current attachments list.

        :param attachments: A dictionary with the object as key and the attachment as value.
        """
        copy_of_attachments = self.attachments.copy()
        for obj, attachment in copy_of_attachments.items():
            original_obj = obj
            if self.world.is_prospection_world and len(attachments) > 0 \
                    and not list(attachments.keys())[0].world.is_prospection_world:
                obj = self.world.get_object_for_prospection_object(obj)
            if obj not in attachments:
                if attachment.is_inverse:
                    original_obj.detach(self)
                else:
                    self.detach(original_obj)

    def attach_objects_in_attachments(self, attachments: Dict[Object, Attachment]) -> None:
        """
        Attach objects that are in the given attachments list but not in the current attachments list.

        :param attachments: A dictionary with the object as key and the attachment as value.
        """
        for obj, attachment in attachments.items():
            is_prospection = self.world.is_prospection_world and not obj.world.is_prospection_world
            if is_prospection:
                obj = self.world.get_prospection_object_for_object(obj)
            if obj in self.attachments:
                if self.attachments[obj] != attachment:
                    if attachment.is_inverse:
                        obj.detach(self)
                    else:
                        self.detach(obj)
                else:
                    continue
            self.mimic_attachment_with_object(attachment, obj)

    def mimic_attachment_with_object(self, attachment: Attachment, child_object: Object) -> None:
        """
        Mimic the given attachment for this and the given child objects.

        :param attachment: The attachment to mimic.
        :param child_object: The child object.
        """
        att_transform = self.get_attachment_transform_with_object(attachment, child_object)
        if attachment.is_inverse:
            child_object.attach(self, attachment.child_link.name, attachment.parent_link.name,
                                attachment.bidirectional,
                                parent_to_child_transform=att_transform.invert())
        else:
            self.attach(child_object, attachment.parent_link.name, attachment.child_link.name,
                        attachment.bidirectional, parent_to_child_transform=att_transform)

    def get_attachment_transform_with_object(self, attachment: Attachment, child_object: Object) -> Transform:
        """
        Return the attachment transform for the given parent and child objects, taking into account the prospection
        world.

        :param attachment: The attachment.
        :param child_object: The child object.
        :return: The attachment transform.
        """
        if self.world != child_object.world:
            raise WorldMismatchErrorBetweenObjects(self, child_object)
        att_transform = attachment.parent_to_child_transform.copy()
        if self.world.is_prospection_world and not attachment.parent_object.world.is_prospection_world:
            att_transform.frame = self.prospection_world_prefix + att_transform.frame
            att_transform.child_frame_id = self.prospection_world_prefix + att_transform.child_frame_id
        return att_transform

    @property
    def link_states(self) -> Dict[int, LinkState]:
        """
        The current state of all links of this object.

        :return: A dictionary with the link id as key and the current state of the link as value.
        """
        return {link.id: link.current_state for link in self.links.values()}

    @link_states.setter
    def link_states(self, link_states: Dict[int, LinkState]) -> None:
        """
        Set the current state of all links of this object.

        :param link_states: A dictionary with the link id as key and the current state of the link as value.
        """
        for link in self.links.values():
            link.current_state = link_states[link.id]

    @property
    def joint_states(self) -> Dict[int, JointState]:
        """
        The current state of all joints of this object.

        :return: A dictionary with the joint id as key and the current state of the joint as value.
        """
        return {joint.id: joint.current_state for joint in self.joints.values()}

    @joint_states.setter
    def joint_states(self, joint_states: Dict[int, JointState]) -> None:
        """
        Set the current state of all joints of this object.

        :param joint_states: A dictionary with the joint id as key and the current state of the joint as value.
        """
        for joint in self.joints.values():
            if joint.name not in self.robot_virtual_move_base_joints_names():
                joint.current_state = joint_states[joint.id]

    def robot_virtual_move_base_joints_names(self):
        return self.robot_description.virtual_move_base_joints.names

    def remove_saved_states(self) -> None:
        """
        Remove all saved states of this object.
        """
        super().remove_saved_states()
        self.remove_links_saved_states()
        self.remove_joints_saved_states()

    def remove_links_saved_states(self) -> None:
        """
        Remove all saved states of the links of this object.
        """
        for link in self.links.values():
            link.remove_saved_states()

    def remove_joints_saved_states(self) -> None:
        """
        Remove all saved states of the joints of this object.
        """
        for joint in self.joints.values():
            joint.remove_saved_states()

    def _set_attached_objects_poses(self, already_moved_objects: Optional[List[Object]] = None) -> None:
        """
        Update the positions of all attached objects. This is done
        by calculating the new pose in world coordinate frame and setting the
        base pose of the attached objects to this new pose.
        After this call _set_attached_objects method for all attached objects.

        :param already_moved_objects: A list of Objects that were already moved, these will be excluded to prevent loops
         in the update.
        """
        if not self.world.let_pycram_move_attached_objects:
            return

        if already_moved_objects is None:
            already_moved_objects = []

        for child in self.attachments:

            if child in already_moved_objects:
                continue

            attachment = self.attachments[child]
            if attachment.loose:
                self.update_attachment_with_object(child)
                child.update_attachment_with_object(self)

            else:
                child.set_pose(attachment.get_child_link_target_pose(), set_attachments=False)
                child._set_attached_objects_poses(already_moved_objects + [self])

    def set_position(self, position: Union[Pose, Point, List], base=False) -> None:
        """
        Set this Object to the given position, if base is true, place the bottom of the Object at the position
        instead of the origin in the center of the Object. The given position can either be a Pose,
        in this case only the position is used or a geometry_msgs.msg/Point which is the position part of a Pose.

        :param position: Target position as xyz.
        :param base: If the bottom of the Object should be placed or the origin in the center.
        """
        pose = Pose()
        if isinstance(position, Pose):
            target_position = position.position
            pose.frame = position.frame
        elif isinstance(position, Point):
            target_position = position
        elif isinstance(position, List):
            if len(position) == 3:
                target_position = Point(*position)
            else:
                raise ValueError("The given position has to be a list of 3 values.")
        else:
            raise TypeError("The given position has to be a Pose, Point or an iterable of xyz values.")

        pose.position = target_position
        pose.orientation = self.get_orientation()
        self.set_pose(pose, base=base)

    def set_orientation(self, orientation: Union[Pose, Quaternion, List, Tuple, np.ndarray]) -> None:
        """
        Set the orientation of the Object to the given orientation. Orientation can either be a Pose, in this case only
        the orientation of this pose is used or a geometry_msgs.msg/Quaternion which is the orientation of a Pose.

        :param orientation: Target orientation given as a list of xyzw.
        """
        pose = Pose()
        if isinstance(orientation, Pose):
            target_orientation = orientation.orientation
            pose.frame = orientation.frame
        elif isinstance(orientation, Quaternion):
            target_orientation = orientation
        elif (isinstance(orientation, list) or isinstance(orientation, np.ndarray) or isinstance(orientation, tuple)) \
                and len(orientation) == 4:
            target_orientation = Quaternion(*orientation)
        else:
            raise TypeError("The given orientation has to be a Pose, Quaternion or one of list/tuple/ndarray of xyzw.")

        pose.pose.position = self.get_position()
        pose.pose.orientation = target_orientation
        self.set_pose(pose)

    def get_joint_id(self, name: str) -> int:
        """
        Return the unique id for a joint name. As used by the world/simulator.

        :param name: The joint name
        :return: The unique id
        """
        return self.joint_name_to_id[name]

    def get_root_link_description(self) -> LinkDescription:
        """
        Return the root link of the URDF of this object.

        :return: The root link as defined in the URDF of this object.
        """
        for link_description in self.description.links:
            if link_description.name == self.description.get_root():
                return link_description

    @property
    def root_link(self) -> ObjectDescription.Link:
        """
        The root link of this object.

        :return: The root link of this object.
        """
        return self.links[self.description.get_root()]

    @property
    def tip_link(self) -> ObjectDescription.Link:
        """
        The tip link of this object.

        :return: The tip link of this object.
        """
        return self.links[self.description.get_tip()]

    def get_root_link_id(self) -> int:
        """
        Return the unique id of the root link of this object.

        :return: The unique id of the root link of this object.
        """
        return self.get_link_id(self.description.get_root())

    def get_link_id(self, link_name: str) -> int:
        """
        Return a unique id for a link name.

        :param link_name: The name of the link.
        :return: The unique id of the link.
        """
        return self.link_name_to_id[link_name]

    def get_link_by_id(self, link_id: int) -> ObjectDescription.Link:
        """
        Return the link for a given unique link id

        :param link_id: The unique id of the link.
        :return: The link object.
        """
        return self.links[self.link_id_to_name[link_id]]

    def reset_all_joints_positions(self) -> None:
        """
        Set the current position of all joints to 0. This is useful if the joints should be reset to their default
        """
        joint_names = [joint.name for joint in self.joints.values()]
        if len(joint_names) == 0:
            return
        joint_positions = [0] * len(joint_names)
        self.set_multiple_joint_positions(dict(zip(joint_names, joint_positions)))

    def set_joint_position(self, joint_name: str, joint_position: float) -> None:
        """
        Set the position of the given joint to the given joint pose and updates the poses of all attached objects.

        :param joint_name: The name of the joint
        :param joint_position: The target pose for this joint
        """
<<<<<<< HEAD
        if self.world.reset_joint_position(self.joints[joint_name], joint_position):
            self._update_on_joint_position_change()
=======
        self.world.reset_joint_position(self.joints[joint_name], joint_position)
>>>>>>> 1996f50d

    def set_multiple_joint_positions(self, joint_positions: Dict[str, float]) -> None:
        """
        Set the current position of multiple joints at once, this method should be preferred when setting
        multiple joints at once instead of running :func:`~Object.set_joint_position` in a loop.

        :param joint_positions: A dictionary with the joint names as keys and the target positions as values.
        """
        joint_positions = {self.joints[joint_name]: joint_position
                           for joint_name, joint_position in joint_positions.items()}
        if self.world.set_multiple_joint_positions(joint_positions):
            self._update_on_joint_position_change()

    def _update_on_joint_position_change(self):
        self.update_pose()
        self._update_all_links_poses()
        self.update_link_transforms()
        self._set_attached_objects_poses()

    def get_joint_position(self, joint_name: str) -> float:
        """
        Return the current position of the given joint.

        :param joint_name: The name of the joint
        :return: The current position of the given joint
        """
        return self.joints[joint_name].position

    def get_joint_damping(self, joint_name: str) -> float:
        """
        Return the damping of the given joint (friction).

        :param joint_name: The name of the joint
        :return: The damping of the given joint
        """
        return self.joints[joint_name].damping

    def get_joint_upper_limit(self, joint_name: str) -> float:
        """
        Return the upper limit of the given joint.

        :param joint_name: The name of the joint
        :return: The upper limit of the given joint
        """
        return self.joints[joint_name].upper_limit

    def get_joint_lower_limit(self, joint_name: str) -> float:
        """
        Return the lower limit of the given joint.

        :param joint_name: The name of the joint
        :return: The lower limit of the given joint
        """
        return self.joints[joint_name].lower_limit

    def get_joint_axis(self, joint_name: str) -> Point:
        """
        Return the axis of the given joint.

        :param joint_name: The name of the joint
        :return: The axis of the given joint
        """
        return self.joints[joint_name].axis

    def get_joint_type(self, joint_name: str) -> JointType:
        """
        Return the type of the given joint.

        :param joint_name: The name of the joint
        :return: The type of the given joint
        """
        return self.joints[joint_name].type

    def get_joint_limits(self, joint_name: str) -> Tuple[float, float]:
        """
        Return the lower and upper limits of the given joint.

        :param joint_name: The name of the joint
        :return: The lower and upper limits of the given joint
        """
        return self.joints[joint_name].limits

    def get_joint_child_link(self, joint_name: str) -> ObjectDescription.Link:
        """
        Return the child link of the given joint.

        :param joint_name: The name of the joint
        :return: The child link of the given joint
        """
        return self.joints[joint_name].child_link

    def get_joint_parent_link(self, joint_name: str) -> ObjectDescription.Link:
        """
        Return the parent link of the given joint.

        :param joint_name: The name of the joint
        :return: The parent link of the given joint
        """
        return self.joints[joint_name].parent_link

    def find_joint_above_link(self, link_name: str, joint_type: JointType) -> str:
        """
        Traverse the chain from 'link' to the URDF origin and return the first joint that is of type 'joint_type'.

        :param link_name: AbstractLink name above which the joint should be found
        :param joint_type: Joint type that should be searched for
        :return: Name of the first joint which has the given type
        """
        chain = self.description.get_chain(self.description.get_root(), link_name)
        reversed_chain = reversed(chain)
        container_joint = None
        for element in reversed_chain:
            if element in self.joint_name_to_id and self.get_joint_type(element) == joint_type:
                container_joint = element
                break
        if not container_joint:
            rospy.logwarn(f"No joint of type {joint_type} found above link {link_name}")
        return container_joint

    def get_multiple_joint_positions(self, joint_names: List[str]) -> Dict[str, float]:
        """
        Return the positions of multiple joints at once.

        :param joint_names: A list of joint names.
        :return: A dictionary with the joint names as keys and the joint positions as values.
        """
        return self.world.get_multiple_joint_positions([self.joints[joint_name] for joint_name in joint_names])

    def get_positions_of_all_joints(self) -> Dict[str, float]:
        """
        Return the positions of all joints of the object as a dictionary of joint names and joint positions.

        :return: A dictionary with all joints positions'.
        """
        return {j.name: j.position for j in self.joints.values()}

    def update_link_transforms(self, transform_time: Optional[rospy.Time] = None) -> None:
        """
        Update the transforms of all links of this object using time 'transform_time' or the current ros time.

        :param transform_time: The time to use for the transform update.
        """
        for link in self.links.values():
            link.update_transform(transform_time)

    def contact_points(self) -> ContactPointsList:
        """
        Return a list of contact points of this Object with other Objects.

        :return: A list of all contact points with other objects
        """
        return self.world.get_object_contact_points(self)

    def contact_points_simulated(self) -> ContactPointsList:
        """
        Return a list of all contact points between this Object and other Objects after stepping the simulation once.

        :return: A list of contact points between this Object and other Objects
        """
        state_id = self.world.save_state()
        self.world.step()
        contact_points = self.contact_points()
        self.world.restore_state(state_id)
        return contact_points

    def closest_points(self, max_distance: float) -> ClosestPointsList:
        """
        Return a list of closest points between this Object and other Objects.

        :param max_distance: The maximum distance between the closest points
        :return: A list of closest points between this Object and other Objects
        """
        return self.world.get_object_closest_points(self, max_distance)

    def closest_points_with_obj(self, other_object: Object, max_distance: float) -> ClosestPointsList:
        """
        Return a list of closest points between this Object and another Object.

        :param other_object: The other object
        :param max_distance: The maximum distance between the closest points
        :return: A list of closest points between this Object and the other Object
        """
        return self.world.get_closest_points_between_objects(self, other_object, max_distance)

    def set_color(self, rgba_color: Color) -> None:
        """
        Change the color of this object, the color has to be given as a list
        of RGBA values.

        :param rgba_color: The color as Color object with RGBA values between 0 and 1
        """
        # Check if there is only one link, this is the case for primitive
        # forms or if loaded from an .stl or .obj file
        if self.links != {}:
            for link in self.links.values():
                link.color = rgba_color
        else:
            self.root_link.color = rgba_color

    def get_color(self) -> Union[Color, Dict[str, Color]]:
        """
        Return the rgba_color of this object. The return is either:

            1. A Color object with RGBA values, this is the case if the object only has one link (this
                happens for example if the object is spawned from a .obj or .stl file)
            2. A dict with the link name as key and the rgba_color as value. The rgba_color is given as a Color Object.
                Please keep in mind that not every link may have a rgba_color. This is dependent on the URDF from which
                 the object is spawned.

        :return: The rgba_color as Color object with RGBA values between 0 and 1 or a dict with the link name as key and
         the rgba_color as value.
        """
        link_to_color_dict = self.links_colors

        if len(link_to_color_dict) == 1:
            return list(link_to_color_dict.values())[0]
        else:
            return link_to_color_dict

    @property
    def links_colors(self) -> Dict[str, Color]:
        """
        The color of each link as a dictionary with link names as keys and RGBA colors as values.
        """
        return self.world.get_colors_of_object_links(self)

    def get_axis_aligned_bounding_box(self) -> AxisAlignedBoundingBox:
        """
        Return the axis aligned bounding box of this object.

        :return: The axis aligned bounding box of this object.
        """
        return self.world.get_object_axis_aligned_bounding_box(self)

    def get_base_origin(self) -> Pose:
        """
        Return the origin of the base/bottom of this object.

        :return: the origin of the base/bottom of this object.
        """
        aabb = self.get_axis_aligned_bounding_box()
        base_width = np.absolute(aabb.min_x - aabb.max_x)
        base_length = np.absolute(aabb.min_y - aabb.max_y)
        return Pose([aabb.min_x + base_width / 2, aabb.min_y + base_length / 2, aabb.min_z],
                    self.get_orientation_as_list())

    def get_joint_by_id(self, joint_id: int) -> Joint:
        """
        Return the joint object with the given id.

        :param joint_id: The unique id of the joint.
        :return: The joint object.
        """
        return dict([(joint.id, joint) for joint in self.joints.values()])[joint_id]

    def copy_to_prospection(self) -> Object:
        """
        Copy this object to the prospection world.

        :return: The copied object in the prospection world.
        """
        return self.copy_to_world(self.world.prospection_world)

    def copy_to_world(self, world: World) -> Object:
        """
        Copy this object to the given world.

        :param world: The world to which the object should be copied.
        :return: The copied object in the given world.
        """
        obj = Object(self.name, self.obj_type, self.path, type(self.description), self.get_pose(),
                     world, self.color)
        return obj

    def __eq__(self, other):
        return (self.id == other.id and self.world == other.world) if isinstance(other, Object) else False

    def __hash__(self):
        return hash((self.id, self.world))<|MERGE_RESOLUTION|>--- conflicted
+++ resolved
@@ -78,15 +78,10 @@
 
         self.description.update_description_from_file(self.path)
 
-<<<<<<< HEAD
-        if self.obj_type == ObjectType.ROBOT:
-            self._add_virtual_move_base_joints()
-=======
         if self.obj_type == ObjectType.ROBOT and not self.world.is_prospection_world:
             self._update_world_robot_and_description()
 
         self.id = self._spawn_object_and_get_id()
->>>>>>> 1996f50d
 
         self.tf_frame = (self.prospection_world_prefix if self.world.is_prospection_world else "") + self.name
 
@@ -1075,12 +1070,8 @@
         :param joint_name: The name of the joint
         :param joint_position: The target pose for this joint
         """
-<<<<<<< HEAD
         if self.world.reset_joint_position(self.joints[joint_name], joint_position):
             self._update_on_joint_position_change()
-=======
-        self.world.reset_joint_position(self.joints[joint_name], joint_position)
->>>>>>> 1996f50d
 
     def set_multiple_joint_positions(self, joint_positions: Dict[str, float]) -> None:
         """

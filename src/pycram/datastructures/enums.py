"""Module holding all enums of PyCRAM."""

from enum import Enum, auto

from ..failures import UnsupportedJointType


class ExecutionType(Enum):
    """Enum for Execution Process Module types."""
    REAL = auto()
    SIMULATED = auto()
    SEMI_REAL = auto()

<<<<<<< HEAD

class Arms(Enum):
=======
class Arms(int, Enum):
>>>>>>> f73867a9
    """Enum for Arms."""
    LEFT = 0
    RIGHT = 1
    BOTH = 2


class TaskStatus(int, Enum):
    """
    Enum for readable descriptions of a tasks' status.
    """
    CREATED = 0
    RUNNING = 1
    SUCCEEDED = 2
    FAILED = 3


class JointType(Enum):
    """
    Enum for readable joint types.
    """
    REVOLUTE = 0
    PRISMATIC = 1
    SPHERICAL = 2
    PLANAR = 3
    FIXED = 4
    UNKNOWN = 5
    CONTINUOUS = 6
    FLOATING = 7


class Grasp(int, Enum):
    """
    Enum for Grasp orientations.
    """
    FRONT = 0
    LEFT = 1
    RIGHT = 2
    TOP = 3


class ObjectType(int, Enum):
    """
    Enum for Object types to easier identify different objects
    """
    METALMUG = auto()
    PRINGLES = auto()
    MILK = auto()
    SPOON = auto()
    BOWL = auto()
    BREAKFAST_CEREAL = auto()
    JEROEN_CUP = auto()
    ROBOT = auto()
    ENVIRONMENT = auto()
    GENERIC_OBJECT = auto()
    HUMAN = auto()


class State(int, Enum):
    """
    Enumeration which describes the result of a language expression.
    """
    SUCCEEDED = 1
    FAILED = 0
    RUNNING = 2
    INTERRUPTED = 3


class Shape(Enum):
    """
    Enum for visual shapes of objects
    """
    SPHERE = 2
    BOX = 3
    CYLINDER = 4
    MESH = 5
    PLANE = 6
    CAPSULE = 7


class WorldMode(Enum):
    """
    Enum for the different modes of the world.
    """
    GUI = "GUI"
    DIRECT = "DIRECT"


class AxisIdentifier(Enum):
    """
    Enum for translating the axis name to a vector along that axis.
    """
    X = (1, 0, 0)
    Y = (0, 1, 0)
    Z = (0, 0, 1)


class GripperState(Enum):
    """
    Enum for the different motions of the gripper.
    """
    OPEN = auto()
    CLOSE = auto()


class GripperType(Enum):
    """
    Enum for the different types of grippers.
    """
    PARALLEL = auto()
    SUCTION = auto()
    FINGER = auto()
    HYDRAULIC = auto()
    PNEUMATIC = auto()
    CUSTOM = auto()


class PerceptionTechniques(Enum):
    """
    Enum for techniques for perception tasks.
    """
    ALL = auto()
    HUMAN = auto()
    TYPES = auto()


class ImageEnum(Enum):
    """
    Enum for image switch view on hsrb display.
    """
    HI = 0
    TALK = 1
    DISH = 2
    DONE = 3
    DROP = 4
    HANDOVER = 5
    ORDER = 6
    PICKING = 7
    PLACING = 8
    REPEAT = 9
    SEARCH = 10
    WAVING = 11
    FOLLOWING = 12
    DRIVINGBACK = 13
    PUSHBUTTONS = 14
    FOLLOWSTOP = 15
    JREPEAT = 16
    SOFA = 17
    INSPECT = 18
    CHAIR = 37


class VirtualMobileBaseJointName(Enum):
    """
    Enum for the joint names of the virtual mobile base.
    """
    LINEAR_X = "odom_vel_lin_x_joint"
    LINEAR_Y = "odom_vel_lin_y_joint"
    ANGULAR_Z = "odom_vel_ang_z_joint"


class MJCFGeomType(Enum):
    """
    Enum for the different geom types in a MuJoCo XML file.
    """
    BOX = "box"
    CYLINDER = "cylinder"
    CAPSULE = "capsule"
    SPHERE = "sphere"
    PLANE = "plane"
    MESH = "mesh"
    ELLIPSOID = "ellipsoid"
    HFIELD = "hfield"
    SDF = "sdf"


MJCFBodyType = MJCFGeomType
"""
Alias for MJCFGeomType. As the body type is the same as the geom type.
"""


class MJCFJointType(Enum):
    """
    Enum for the different joint types in a MuJoCo XML file.
    """
    FREE = "free"
    BALL = "ball"
    SLIDE = "slide"
    HINGE = "hinge"
    FIXED = "fixed"  # Added for compatibility with PyCRAM, but not a real joint type in MuJoCo.


class MultiverseAPIName(Enum):
    """
    Enum for the different APIs of the Multiverse.
    """
    GET_CONTACT_BODIES = "get_contact_bodies"
    GET_CONSTRAINT_EFFORT = "get_constraint_effort"
    ATTACH = "attach"
    DETACH = "detach"
    GET_RAYS = "get_rays"
    EXIST = "exist"
    PAUSE = "pause"
    UNPAUSE = "unpause"
    SAVE = "save"
    LOAD = "load"


class MultiverseProperty(Enum):
    def __str__(self):
        return self.value


class MultiverseBodyProperty(MultiverseProperty):
    """
    Enum for the different properties of a body the Multiverse.
    """
    POSITION = "position"
    ORIENTATION = "quaternion"
    RELATIVE_VELOCITY = "relative_velocity"


class MultiverseJointProperty(MultiverseProperty):
    pass


class MultiverseJointPosition(MultiverseJointProperty):
    """
    Enum for the Position names of the different joint types in the Multiverse.
    """
    REVOLUTE_JOINT_POSITION = "joint_rvalue"
    PRISMATIC_JOINT_POSITION = "joint_tvalue"

    @classmethod
    def from_pycram_joint_type(cls, joint_type: 'JointType') -> 'MultiverseJointPosition':
        if joint_type in [JointType.REVOLUTE, JointType.CONTINUOUS]:
            return MultiverseJointPosition.REVOLUTE_JOINT_POSITION
        elif joint_type == JointType.PRISMATIC:
            return MultiverseJointPosition.PRISMATIC_JOINT_POSITION
        else:
            raise UnsupportedJointType(joint_type)


class MultiverseJointCMD(MultiverseJointProperty):
    """
    Enum for the Command names of the different joint types in the Multiverse.
    """
    REVOLUTE_JOINT_CMD = "cmd_joint_rvalue"
    PRISMATIC_JOINT_CMD = "cmd_joint_tvalue"

    @classmethod
    def from_pycram_joint_type(cls, joint_type: 'JointType') -> 'MultiverseJointCMD':
        if joint_type in [JointType.REVOLUTE, JointType.CONTINUOUS]:
            return MultiverseJointCMD.REVOLUTE_JOINT_CMD
        elif joint_type == JointType.PRISMATIC:
            return MultiverseJointCMD.PRISMATIC_JOINT_CMD
        else:
            raise UnsupportedJointType(joint_type)<|MERGE_RESOLUTION|>--- conflicted
+++ resolved
@@ -11,12 +11,8 @@
     SIMULATED = auto()
     SEMI_REAL = auto()
 
-<<<<<<< HEAD
-
-class Arms(Enum):
-=======
+
 class Arms(int, Enum):
->>>>>>> f73867a9
     """Enum for Arms."""
     LEFT = 0
     RIGHT = 1

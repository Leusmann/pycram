--- conflicted
+++ resolved
@@ -29,12 +29,7 @@
 from .datastructures.pose import Pose, Transform
 from .datastructures.world import World
 from .datastructures.dataclasses import AxisAlignedBoundingBox, BoxVisualShape, Color
-<<<<<<< HEAD
 from tf.transformations import quaternion_from_matrix
-=======
-
-import pycram_bullet as p
->>>>>>> f73867a9
 
 
 @dataclass

"""Implementation of TaskTrees using anytree."""

# used for delayed evaluation of typing until python 3.11 becomes mainstream
from __future__ import annotations

import datetime
import inspect
import json
import logging
from typing import List, Dict, Optional, Callable, Any

import anytree
import pybullet
import sqlalchemy.orm.session
import tqdm

from .bullet_world import BulletWorld
from .orm.task import (Code as ORMCode, TaskTreeNode as ORMTaskTreeNode)
from .orm.base import ProcessMetaData
from .plan_failures import PlanFailure
from .language import Code
from .enums import TaskStatus


class TaskCode(Code):
    def __str__(self) -> str:
        return "%s(%s)" % (
            self.function.__name__, ", ".join(["%s, " % (str(value.__class__).split(".")[-2]) for value in
                                               self.kwargs.values()]))

    def __eq__(self, other):
        return isinstance(other, Code) and other.function.__name__ == self.function.__name__ \
            and other.kwargs == self.kwargs

    def to_json(self) -> Dict:
        """Create a dictionary that can be json serialized."""
        return {"function": self.function.__name__, "kwargs": self.kwargs_to_json()}

    def kwargs_to_json(self):
        """Try to parse the keyword arguments to json. Checks if the objects given as arguments can be serialized
        as standard object or have a to_json method. If not they are skipped. """
        result = dict()
        for keyword, argument in self.kwargs.items():
            to_json_method = getattr(argument, 'to_json', None)

            if to_json_method:
                result[keyword] = argument.to_json()

            else:
                try:
                    argument_ = json.loads(json.dumps(argument))
                    result[keyword] = argument_
                except (TypeError, OverflowError):
                    logging.warning("Object of type %s cannot be JSON serialized. Skipping..." % type(argument))

        return result

    def to_sql(self) -> ORMCode:
        return ORMCode(self.function.__name__)

    def insert(self, session: sqlalchemy.orm.session.Session) -> ORMCode:
        code = self.to_sql()

        # set foreign key to designator if present
        self_ = self.kwargs.get("self")

        if self_ and getattr(self_, "insert", None):
            designator = self_.insert(session)
            code.designator_id = designator.id

        # get and set metadata
        metadata = ProcessMetaData().insert(session)
        code.process_metadata_id = metadata.id

        session.add(code)
        session.commit()
        return code


class NoOperation(TaskCode):
    """
    Convenience class that represents no operation as code.
    """

    def __init__(self):
        # default no operation
        def no_operation(): return None

        # initialize a code block that does nothing
        super().__init__(no_operation)


class TaskTreeNode(anytree.NodeMixin):
    """TaskTreeNode represents one function that was called during a pycram plan.
    Additionally, meta information is stored.

    :ivar code: The function that was executed as Code object.
    :ivar status: The status of the node from the TaskStatus enum.
    :ivar start_time: The starting time of the function, optional
    :ivar end_time: The ending time of the function, optional
    :ivar reason: The reason why this task failed, optional
    """

    def __init__(self, code: TaskCode = NoOperation(), parent: Optional[TaskTreeNode] = None,
                 children: Optional[List[TaskTreeNode]] = None, reason: Optional[Exception] = None):
        """
        Create a TaskTreeNode

        :param code: The function and its arguments that got called as TaskCode object, defaults to NoOperation()
        :param parent: The parent function of this function. None if this the parent, optional
        :param children: An iterable of TaskTreeNode with the ordered children, optional
        """
        super().__init__()
        self.code: TaskCode = code
        self.status: TaskStatus = TaskStatus.CREATED
        self.start_time: Optional[datetime.datetime] = None
        self.end_time: Optional[datetime.datetime] = None
        self.parent = parent
        self.reason: Optional[Exception] = reason

        if children:
            self.children = children

    @property
    def name(self):
        return str(self)

    def to_json(self):
        return {"code": self.code.to_json(),
                "status": self.status.name,
                "start_time": self.start_time.isoformat() if self.start_time else None,
                "end_time": self.end_time.isoformat() if self.end_time else None,
                "id": id(self),
                "parent_id": id(self.parent) if self.parent else None
                }

    def __str__(self):
        return "Code: %s \n " \
               "start_time: %s \n " \
               "Status: %s \n " \
               "end_time: %s \n " \
               "" % (str(self.code), self.start_time, self.status, self.end_time)

    def __repr__(self):
        return str(self.code)

    def __len__(self):
        """Get the number of nodes that are in this subtree."""
        return 1 + sum([len(child) for child in self.children])

    def to_sql(self) -> ORMTaskTreeNode:
        """Convert this object to the corresponding object in the pycram.orm package.

        :returns:  corresponding pycram.orm.task.TaskTreeNode object
        """

        if self.reason:
            reason = type(self.reason).__name__
        else:
            reason = None

        return ORMTaskTreeNode(None, self.start_time, self.end_time, self.status.name,
                               reason, id(self.parent) if self.parent else None)

    def insert(self, session: sqlalchemy.orm.session.Session, recursive: bool = True,
               parent_id: Optional[int] = None, use_progress_bar: bool = True,
               progress_bar: Optional[tqdm.tqdm] = None) -> ORMTaskTreeNode:
        """
        Insert this node into the database.

        :param session: The current session with the database.
        :param recursive: Rather if the entire tree should be inserted or just this node, defaults to True
        :param parent_id: The primary key of the parent node, defaults to None
        :param use_progress_bar: Rather to use a progressbar or not
        :param progress_bar: The progressbar to update. If a progress bar is desired and this is None, a new one will be
            created.

        :return: The ORM object that got inserted
        """
        if use_progress_bar:
            if not progress_bar:
                progress_bar = tqdm.tqdm(desc="Inserting TaskTree into database", leave=True, position=0,
                                         total=len(self) if recursive else 1)

        # insert code
        code = self.code.insert(session)

        # convert self to orm object
        node = self.to_sql()
        node.code_id = code.id

        # get and set metadata
        metadata = ProcessMetaData().insert(session)
        node.process_metadata_id = metadata.id

        # set parent to id from constructor
        node.parent_id = parent_id

        # add the node to database to retrieve the new id
        session.add(node)
        session.commit()

        if progress_bar:
            progress_bar.update()

        # if recursive, insert all children
        if recursive:
            [child.insert(session, parent_id=node.id, use_progress_bar=use_progress_bar, progress_bar=progress_bar)
             for child in self.children]

        return node


class SimulatedTaskTree:
    """TaskTree for execution in a 'new' simulation."""

    def __enter__(self):
        """At the beginning of a with statement the current task tree and bullet world will be suspended and remembered.
        Fresh structures are then available inside the with statement."""
        global task_tree

        def simulation(): return None

        self.suspended_tree = task_tree
<<<<<<< HEAD
        self.world_state = BulletWorld.current_world.save_state()
        self.simulated_root = TaskTreeNode(code=Code(simulation))
=======
        self.world_state, self.objects2attached = BulletWorld.current_bullet_world.save_state()
        self.simulated_root = TaskTreeNode(code=TaskCode(simulation))
>>>>>>> e1c84c1a
        task_tree = self.simulated_root
        pybullet.addUserDebugText("Simulating...", [0, 0, 1.75], textColorRGB=[0, 0, 0],
                                  parentObjectUniqueId=1, lifeTime=0)
        return self

    def __exit__(self, exc_type, exc_val, exc_tb):
        """
        Restore the old state at the end of a with block.
        """
        global task_tree
        task_tree = self.suspended_tree
        BulletWorld.current_world.restore_state(self.world_state)
        pybullet.removeAllUserDebugItems()


task_tree: Optional[TaskTreeNode] = None
"""Current TaskTreeNode"""


def reset_tree() -> None:
    """
    Reset the current task tree to an empty root (NoOperation) node.
    """
    global task_tree
    task_tree = TaskTreeNode(NoOperation())
    task_tree.start_time = datetime.datetime.now()
    task_tree.status = TaskStatus.RUNNING


reset_tree()


def with_tree(fun: Callable) -> Callable:
    """Decorator that records the function name, arguments and execution metadata in the task tree.

    :param fun: The function to record the data from.
    """

    def handle_tree(*args, **kwargs):

        # get the task tree
        global task_tree

        # create the code object that gets executed
        code = TaskCode(fun, inspect.getcallargs(fun, *args, **kwargs))

        task_tree = TaskTreeNode(code, parent=task_tree)

        # Try to execute the task
        try:
            task_tree.status = TaskStatus.CREATED
            task_tree.start_time = datetime.datetime.now()
            result = task_tree.code.execute()

            # if it succeeded set the flag
            task_tree.status = TaskStatus.SUCCEEDED

        # iff a PlanFailure occurs
        except PlanFailure as e:

            # log the error and set the flag
            logging.exception("Task execution failed at %s. Reason %s" % (str(task_tree.code), e))
            task_tree.reason = e
            task_tree.status = TaskStatus.FAILED
            raise e
        finally:
            # set and time and update current node pointer
            task_tree.end_time = datetime.datetime.now()
            task_tree = task_tree.parent
        return result

    return handle_tree<|MERGE_RESOLUTION|>--- conflicted
+++ resolved
@@ -222,13 +222,8 @@
         def simulation(): return None
 
         self.suspended_tree = task_tree
-<<<<<<< HEAD
         self.world_state = BulletWorld.current_world.save_state()
-        self.simulated_root = TaskTreeNode(code=Code(simulation))
-=======
-        self.world_state, self.objects2attached = BulletWorld.current_bullet_world.save_state()
         self.simulated_root = TaskTreeNode(code=TaskCode(simulation))
->>>>>>> e1c84c1a
         task_tree = self.simulated_root
         pybullet.addUserDebugText("Simulating...", [0, 0, 1.75], textColorRGB=[0, 0, 0],
                                   parentObjectUniqueId=1, lifeTime=0)

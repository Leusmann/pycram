import json
import threading
import time

import rospy
import sys
import rosnode

from ..datastructures.enums import JointType, ObjectType
from ..datastructures.pose import Pose
# from ..robot_descriptions import robot_description
from ..datastructures.world import World
from ..datastructures.dataclasses import MeshVisualShape
from ..world_concepts.world_object import Object
# from ..robot_description import ManipulatorDescription
from ..robot_description import RobotDescription

from typing_extensions import List, Dict, Callable, Optional
from geometry_msgs.msg import PoseStamped, PointStamped, QuaternionStamped, Vector3Stamped
from threading import Lock, RLock

try:
    from giskardpy.python_interface.old_python_interface import OldGiskardWrapper as GiskardWrapper
    from giskard_msgs.msg import WorldBody, MoveResult, CollisionEntry
    from giskard_msgs.srv import UpdateWorldRequest, UpdateWorld, UpdateWorldResponse, RegisterGroupResponse
except ModuleNotFoundError as e:
    rospy.logwarn("Failed to import Giskard messages, the real robot will not be available")

giskard_wrapper = None
giskard_update_service = None
is_init = False

number_of_par_goals = 0
giskard_lock = Lock()
giskard_rlock = RLock()
with giskard_rlock:
    par_threads = {}
    par_motion_goal = {}


def thread_safe(func: Callable) -> Callable:
    """
    Adds thread safety to a function via a decorator. This uses the giskard_lock

    :param func: Function that should be thread safe
    :return: A function with thread safety
    """

    def wrapper(*args, **kwargs):
        with giskard_rlock:
            return func(*args, **kwargs)

    return wrapper


def init_giskard_interface(func: Callable) -> Callable:
    """
    Checks if the ROS messages are available and if giskard is running, if that is the case the interface will be
    initialized.

    :param func: Function this decorator should be wrapping
    :return: A callable function which initializes the interface and then calls the wrapped function
    """

    def wrapper(*args, **kwargs):
        global giskard_wrapper
        global giskard_update_service
        global is_init
        if is_init and "/giskard" in rosnode.get_node_names():
            return func(*args, **kwargs)
        elif is_init and "/giskard" not in rosnode.get_node_names():
            rospy.logwarn("Giskard node is not available anymore, could not initialize giskard interface")
            is_init = False
            giskard_wrapper = None
            return

        if "giskard_msgs" not in sys.modules:
            rospy.logwarn("Could not initialize the Giskard interface since the giskard_msgs are not imported")
            return

        if "/giskard" in rosnode.get_node_names():
            giskard_wrapper = GiskardWrapper()
            giskard_update_service = rospy.ServiceProxy("/giskard/update_world", UpdateWorld)
            rospy.loginfo_once("Successfully initialized Giskard interface")
            is_init = True
        else:
            rospy.logwarn("Giskard is not running, could not initialize Giskard interface")
            return
        return func(*args, **kwargs)

    return wrapper


# Believe state management between pycram and giskard


@init_giskard_interface
def initial_adding_objects() -> None:
    """
    Adds object that are loaded in the World to the Giskard belief state, if they are not present at the moment.
    """
    groups = giskard_wrapper.get_group_names()
    for obj in World.current_world.objects:
        if obj is World.robot or obj is World.current_world.get_prospection_object_for_object(World.robot):
            continue
        name = obj.name
        if name not in groups:
            spawn_object(obj)


@init_giskard_interface
def removing_of_objects() -> None:
    """
    Removes objects that are present in the Giskard belief state but not in the World from the Giskard belief state.
    """
    groups = giskard_wrapper.get_group_names()
    object_names = list(
        map(lambda obj: object_names.name, World.current_world.objects))
    diff = list(set(groups) - set(object_names))
    for grp in diff:
        giskard_wrapper.remove_group(grp)


@init_giskard_interface
def sync_worlds() -> None:
    """
    Synchronizes the World and the Giskard belief state, this includes adding and removing objects to the Giskard
    belief state such that it matches the objects present in the World and moving the robot to the position it is
    currently at in the World.
    """
    add_gripper_groups()
    world_object_names = set()
    for obj in World.current_world.objects:
<<<<<<< HEAD
        if obj.name != RobotDescription.current_robot_description.name and len(obj.link_name_to_id) != 1:
            world_object_names.add(obj.name)
        if obj.name == RobotDescription.current_robot_description.name:
=======
        if obj.name != robot_description.name and obj.obj_type != ObjectType.ROBOT and len(obj.link_name_to_id) != 1:
            world_object_names.add(obj.name)
        if obj.name == robot_description.name or obj.obj_type == ObjectType.ROBOT:
>>>>>>> 57dbfa60
            joint_config = obj.get_positions_of_all_joints()
            non_fixed_joints = list(filter(lambda joint: joint.type != JointType.FIXED, obj.joints.values()))
            joint_config_filtered = {joint.name: joint_config[joint.name] for joint in non_fixed_joints}

<<<<<<< HEAD
            giskard_wrapper.motion_goals.set_seed_configuration(joint_config_filtered,
                                                                RobotDescription.current_robot_description.name)
            giskard_wrapper.motion_goals.set_seed_odometry(_pose_to_pose_stamped(obj.get_pose()),
                                                           RobotDescription.current_robot_description.name)

=======
            giskard_wrapper.monitors.add_set_seed_configuration(joint_config_filtered,
                                                                robot_description.name)
            giskard_wrapper.monitors.add_set_seed_odometry(_pose_to_pose_stamped(obj.get_pose()),
                                                           robot_description.name)
>>>>>>> 57dbfa60
    giskard_object_names = set(giskard_wrapper.get_group_names())
    robot_name = {RobotDescription.current_robot_description.name}
    if not world_object_names.union(robot_name).issubset(giskard_object_names):
        giskard_wrapper.clear_world()
    initial_adding_objects()


@init_giskard_interface
def update_pose(object: Object) -> 'UpdateWorldResponse':
    """
    Sends an update message to giskard to update the object position. Might not work when working on the real robot just
    in standalone mode.

    :param object: Object that should be updated
    :return: An UpdateWorldResponse
    """
    return giskard_wrapper.update_group_pose(object.name)


@init_giskard_interface
def spawn_object(object: Object) -> None:
    """
    Spawns a World Object in the giskard belief state.

    :param object: World object that should be spawned
    """
    if len(object.link_name_to_id) == 1:
        geometry = object.get_link_geometry(object.root_link_name)
        if isinstance(geometry, MeshVisualShape):
            filename = geometry.file_name
            spawn_mesh(object.name, filename, object.get_pose())
    else:
        spawn_urdf(object.name, object.path, object.get_pose())


@init_giskard_interface
def remove_object(object: Object) -> 'UpdateWorldResponse':
    """
    Removes an object from the giskard belief state.

    :param object: The World Object that should be removed
    """
    return giskard_wrapper.remove_group(object.name)


@init_giskard_interface
def spawn_urdf(name: str, urdf_path: str, pose: Pose) -> 'UpdateWorldResponse':
    """
    Spawns an URDF in giskard's belief state.

    :param name: Name of the URDF
    :param urdf_path: Path to the URDF file
    :param pose: Pose in which the URDF should be spawned
    :return: An UpdateWorldResponse message
    """
    urdf_string = ""
    with open(urdf_path) as f:
        urdf_string = f.read()

    return giskard_wrapper.add_urdf(name, urdf_string, pose)


@init_giskard_interface
def spawn_mesh(name: str, path: str, pose: Pose) -> 'UpdateWorldResponse':
    """
    Spawns a mesh into giskard's belief state

    :param name: Name of the mesh
    :param path: Path to the mesh file
    :param pose: Pose in which the mesh should be spawned
    :return: An UpdateWorldResponse message
    """
    return giskard_wrapper.add_mesh(name, path, pose)


# Sending Goals to Giskard

@thread_safe
def _manage_par_motion_goals(goal_func, *args) -> Optional['MoveResult']:
    """
    Manages multiple goals that should be executed in parallel. The current sequence of motion goals is saved and the
    parallel motion goal is loaded if there is one, then the new motion goal given by ``goal_func`` is added to the
    parallel motion goal. If this was the last motion goal for the parallel motion goal it is then executed.

    :param goal_func: Function which adds a new motion goal to the giskard_wrapper
    :param args: Arguments for the ``goal_func`` function
    :return: MoveResult of the execution if there was an execution, True if a new motion goal was added to the giskard_wrapper and None in any other case
    """
    # key is the instance of the parallel language element, value is a list of threads that should be executed in
    # parallel
    for key, value in par_threads.items():
        # if the current thread is in the list of threads that should be executed in parallel backup the current list
        # of motion goals and monitors
        if threading.get_ident() in value:
            tmp_goals = giskard_wrapper.motion_goals.get_goals()
            tmp_monitors = giskard_wrapper.monitors.get_monitors()

            if key in par_motion_goal.keys():
                # giskard_wrapper.cmd_seq = par_motion_goal[key]
                giskard_wrapper.motion_goals._goals = par_motion_goal[key][0]
                giskard_wrapper.monitors._monitors = par_motion_goal[key][1]
            else:
                giskard_wrapper.clear_motion_goals_and_monitors()

            goal_func(*args)

            # Check if there are multiple constraints that use the same joint, if this is the case the
            used_joints = set()
            for cmd in giskard_wrapper.motion_goals.get_goals():
                par_value_pair = json.loads(cmd.kwargs)
                if "tip_link" in par_value_pair.keys() and "root_link" in par_value_pair.keys():
                    if par_value_pair["tip_link"] == robot_description.base_link:
                        continue
                    chain = World.robot.description.get_chain(par_value_pair["root_link"],
                                                              par_value_pair["tip_link"])
                    if set(chain).intersection(used_joints) != set():
                        giskard_wrapper.motion_goals._goals = tmp_goals
                        giskard_wrapper.monitors._monitors = tmp_monitors
                        raise AttributeError(
                            f"The joint(s) {set(chain).intersection(used_joints)} is used by multiple Designators")
                    else:
                        [used_joints.add(joint) for joint in chain]

                elif "goal_state" in par_value_pair.keys():
                    if set(par_value_pair["goal_state"].keys()).intersection(used_joints) != set():
                        giskard_wrapper.motion_goals._goals = tmp_goals
                        giskard_wrapper.monitors._monitors = tmp_monitors
                        raise AttributeError(
                            f"The joint(s) {set(par_value_pair['goal_state'].keys()).intersection(used_joints)} is used by multiple Designators")
                    else:
                        [used_joints.add(joint) for joint in par_value_pair["goal_state"].keys()]

            par_threads[key].remove(threading.get_ident())
            # If this is the last thread that should be executed in parallel, execute the complete sequence of motion
            # goals
            if len(par_threads[key]) == 0:
                if key in par_motion_goal.keys():
                    del par_motion_goal[key]
                del par_threads[key]
                # giskard_wrapper.add_default_end_motion_conditions()
                res = giskard_wrapper.execute()
                giskard_wrapper.motion_goals._goals = tmp_goals
                giskard_wrapper.monitors._monitors = tmp_monitors
                return res
            # If there are still threads that should be executed in parallel, save the current state of motion goals and
            # monitors.
            else:
                par_motion_goal[key] = [giskard_wrapper.motion_goals.get_goals(),
                                        giskard_wrapper.monitors.get_monitors()]
                giskard_wrapper.motion_goals._goals = tmp_goals
                giskard_wrapper.monitors._monitors = tmp_monitors
                return True


@init_giskard_interface
@thread_safe
def achieve_joint_goal(goal_poses: Dict[str, float]) -> 'MoveResult':
    """
    Takes a dictionary of joint position that should be achieved, the keys in the dictionary are the joint names and
    values are the goal joint positions.

    :param goal_poses: Dictionary with joint names and position goals
    :return: MoveResult message for this goal
    """
    sync_worlds()
    par_return = _manage_par_motion_goals(giskard_wrapper.set_joint_goal, goal_poses)
    if par_return:
        return par_return

    giskard_wrapper.set_joint_goal(goal_poses)
    # giskard_wrapper.add_default_end_motion_conditions()
    return giskard_wrapper.execute()


@init_giskard_interface
@thread_safe
def achieve_cartesian_goal(goal_pose: Pose, tip_link: str, root_link: str) -> 'MoveResult':
    """
    Takes a cartesian position and tries to move the tip_link to this position using the chain defined by
    tip_link and root_link.

    :param goal_pose: The position which should be achieved with tip_link
    :param tip_link: The end link of the chain as well as the link which should achieve the goal_pose
    :param root_link: The starting link of the chain which should be used to achieve this goal
    :return: MoveResult message for this goal
    """
    sync_worlds()
    par_return = _manage_par_motion_goals(giskard_wrapper.set_cart_goal, _pose_to_pose_stamped(goal_pose),
                                          tip_link, root_link)
    if par_return:
        return par_return

    giskard_wrapper.set_cart_goal(_pose_to_pose_stamped(goal_pose), tip_link, root_link)
    # giskard_wrapper.add_default_end_motion_conditions()
    return giskard_wrapper.execute()


@init_giskard_interface
@thread_safe
def achieve_straight_cartesian_goal(goal_pose: Pose, tip_link: str,
                                    root_link: str) -> 'MoveResult':
    """
    Takes a cartesian position and tries to move the tip_link to this position in a straight line, using the chain
    defined by tip_link and root_link.

    :param goal_pose: The position which should be achieved with tip_link
    :param tip_link: The end link of the chain as well as the link which should achieve the goal_pose
    :param root_link: The starting link of the chain which should be used to achieve this goal
    :return: MoveResult message for this goal
    """
    sync_worlds()
    par_return = _manage_par_motion_goals(giskard_wrapper.set_straight_cart_goal, _pose_to_pose_stamped(goal_pose),
                                          tip_link, root_link)
    if par_return:
        return par_return

    giskard_wrapper.set_straight_cart_goal(_pose_to_pose_stamped(goal_pose), tip_link, root_link)
    # giskard_wrapper.add_default_end_motion_conditions()
    return giskard_wrapper.execute()


@init_giskard_interface
@thread_safe
def achieve_translation_goal(goal_point: List[float], tip_link: str, root_link: str) -> 'MoveResult':
    """
    Tries to move the tip_link to the position defined by goal_point using the chain defined by root_link and
    tip_link. Since goal_point only defines the position but no rotation, rotation is not taken into account.

    :param goal_point: The goal position of the tip_link
    :param tip_link: The link which should be moved to goal_point as well as the end of the used chain
    :param root_link: The start link of the chain
    :return: MoveResult message for this goal
    """
    sync_worlds()
    par_return = _manage_par_motion_goals(giskard_wrapper.set_translation_goal, make_point_stamped(goal_point),
                                          tip_link, root_link)
    if par_return:
        return par_return

    giskard_wrapper.set_translation_goal(make_point_stamped(goal_point), tip_link, root_link)
    # giskard_wrapper.add_default_end_motion_conditions()
    return giskard_wrapper.execute()


@init_giskard_interface
@thread_safe
def achieve_straight_translation_goal(goal_point: List[float], tip_link: str, root_link: str) -> 'MoveResult':
    """
    Tries to move the tip_link to the position defined by goal_point in a straight line, using the chain defined by
    root_link and tip_link. Since goal_point only defines the position but no rotation, rotation is not taken into account.

    :param goal_point: The goal position of the tip_link
    :param tip_link: The link which should be moved to goal_point as well as the end of the used chain
    :param root_link: The start link of the chain
    :return: MoveResult message for this goal
    """
    sync_worlds()
    par_return = _manage_par_motion_goals(giskard_wrapper.set_straight_translation_goal,
                                          make_point_stamped(goal_point),
                                          tip_link, root_link)
    if par_return:
        return par_return

    giskard_wrapper.set_straight_translation_goal(make_point_stamped(goal_point), tip_link, root_link)
    # giskard_wrapper.add_default_end_motion_conditions()
    return giskard_wrapper.execute()


@init_giskard_interface
@thread_safe
def achieve_rotation_goal(quat: List[float], tip_link: str, root_link: str) -> 'MoveResult':
    """
    Tries to bring the tip link into the rotation defined by quat using the chain defined by root_link and
    tip_link.

    :param quat: The rotation that should be achieved, given as a quaternion
    :param tip_link: The link that should be in the rotation defined by quat
    :param root_link: The start link of the chain
    :return: MoveResult message for this goal
    """
    sync_worlds()
    par_return = _manage_par_motion_goals(giskard_wrapper.set_rotation_goal, make_quaternion_stamped(quat),
                                          tip_link, root_link)
    if par_threads:
        return par_return

    giskard_wrapper.set_rotation_goal(make_quaternion_stamped(quat), tip_link, root_link)
    # giskard_wrapper.add_default_end_motion_conditions()
    return giskard_wrapper.execute()


@init_giskard_interface
@thread_safe
def achieve_align_planes_goal(goal_normal: List[float], tip_link: str, tip_normal: List[float],
                              root_link: str) -> 'MoveResult':
    """
    Tries to align the plane defined by tip normal with goal_normal using the chain between root_link and
    tip_link.

    :param goal_normal: The goal plane, given as a list of XYZ
    :param tip_link: The end link of the chain that should be used.
    :param tip_normal: The plane that should be aligned with goal_normal, given as a list of XYZ
    :param root_link: The starting link of the chain that should be used.
    :return: MoveResult message for this goal
    """
    sync_worlds()
    par_return = _manage_par_motion_goals(giskard_wrapper.set_align_planes_goal, make_vector_stamped(goal_normal),
                                          tip_link, make_vector_stamped(tip_normal), root_link)
    if par_return:
        return par_return

    giskard_wrapper.set_align_planes_goal(make_vector_stamped(goal_normal), tip_link,
                                          make_vector_stamped(tip_normal),
                                          root_link)
    # giskard_wrapper.add_default_end_motion_conditions()
    return giskard_wrapper.execute()


@init_giskard_interface
@thread_safe
def achieve_open_container_goal(tip_link: str, environment_link: str) -> 'MoveResult':
    """
    Tries to open a container in an environment, this only works if the container was added as a URDF. This goal assumes
    that the handle was already grasped. Can only handle container with 1 DOF

    :param tip_link: The End effector that should open the container
    :param environment_link: The name of the handle for this container.
    :return: MoveResult message for this goal
    """
    sync_worlds()
    par_return = _manage_par_motion_goals(giskard_wrapper.set_open_container_goal, tip_link, environment_link)
    if par_return:
        return par_return
    giskard_wrapper.set_open_container_goal(tip_link, environment_link)
    # giskard_wrapper.add_default_end_motion_conditions()
    return giskard_wrapper.execute()


@init_giskard_interface
@thread_safe
def achieve_close_container_goal(tip_link: str, environment_link: str) -> 'MoveResult':
    """
    Tries to close a container, this only works if the container was added as a URDF. Assumes that the handle of the
    container was already grasped. Can only handle container with 1 DOF.

    :param tip_link: Link name that should be used to close the container.
    :param environment_link: Name of the handle
    :return: MoveResult message for this goal
    """
    sync_worlds()
    par_return = _manage_par_motion_goals(giskard_wrapper.set_close_container_goal, tip_link, environment_link)
    if par_return:
        return par_return

    giskard_wrapper.set_close_container_goal(tip_link, environment_link)
    # giskard_wrapper.add_default_end_motion_conditions()
    return giskard_wrapper.execute()


# Projection Goals


@init_giskard_interface
def projection_cartesian_goal(goal_pose: Pose, tip_link: str, root_link: str) -> 'MoveResult':
    """
    Tries to move the tip_link to the position defined by goal_pose using the chain defined by tip_link and root_link.
    The goal_pose is projected to the closest point on the robot's workspace.

    :param goal_pose: The position which should be achieved with tip_link
    :param tip_link: The end link of the chain as well as the link which should achieve the goal_pose
    :param root_link: The starting link of the chain which should be used to achieve this goal
    :return: MoveResult message for this goal
    """
    sync_worlds()
    giskard_wrapper.set_cart_goal(_pose_to_pose_stamped(goal_pose), tip_link, root_link)
    return giskard_wrapper.projection()


@init_giskard_interface
def projection_cartesian_goal_with_approach(approach_pose: Pose, goal_pose: Pose, tip_link: str, root_link: str,
                                            robot_base_link: str) -> 'MoveResult':
    """
    Tries to achieve the goal_pose using the chain defined by tip_link and root_link. The approach_pose is used to drive
    the robot to a pose close the actual goal pose, the robot_base_link is used to define the base link of the robot.

    :param approach_pose: Pose near the goal_pose
    :param goal_pose: Pose to which the tip_link should be moved
    :param tip_link: The link which should be moved to goal_pose, usually the tool frame
    :param root_link: The start of the link chain which should be used for planning
    :param robot_base_link: The base link of the robot
    :return: A trajectory calculated to move the tip_link to the goal_pose
    """
    sync_worlds()
    giskard_wrapper.allow_all_collisions()
    giskard_wrapper.set_cart_goal(_pose_to_pose_stamped(approach_pose), robot_base_link, "map")
    giskard_wrapper.projection()
    giskard_wrapper.avoid_all_collisions()
    giskard_wrapper.set_cart_goal(_pose_to_pose_stamped(goal_pose), tip_link, root_link)
    return giskard_wrapper.projection()


@init_giskard_interface
def projection_joint_goal(goal_poses: Dict[str, float], allow_collisions: bool = False) -> 'MoveResult':
    """
    Tries to achieve the joint goal defined by goal_poses, the goal_poses are projected to the closest point on the
    robot's workspace.

    :param goal_poses: Dictionary with joint names and position goals
    :param allow_collisions: If all collisions should be allowed for this goal
    :return: MoveResult message for this goal
    """
    sync_worlds()
    if allow_collisions:
        giskard_wrapper.allow_all_collisions()
    giskard_wrapper.set_joint_goal(goal_poses)
    return giskard_wrapper.projection()


# Managing collisions

@init_giskard_interface
def allow_gripper_collision(gripper: str) -> None:
    """
    Allows the specified gripper to collide with anything.

    :param gripper: The gripper which can collide, either 'right', 'left' or 'all'
    """
    add_gripper_groups()
    for gripper_group in get_gripper_group_names():
        if gripper in gripper_group or gripper == "all":
            giskard_wrapper.allow_collision(gripper_group, CollisionEntry.ALL)


@init_giskard_interface
def get_gripper_group_names() -> List[str]:
    """
    Returns a list of groups that are registered in giskard which have 'gripper' in their name.

    :return: The list of gripper groups
    """
    groups = giskard_wrapper.get_group_names()
    return list(filter(lambda elem: "gripper" in elem, groups))


@init_giskard_interface
def add_gripper_groups() -> None:
    """
    Adds the gripper links as a group for collision avoidance.

    :return: Response of the RegisterGroup Service
    """
    with giskard_lock:
        for name in giskard_wrapper.get_group_names():
            if "gripper" in name:
                return
<<<<<<< HEAD

        for description in RobotDescription.current_robot_description.get_manipulator_chains():
            giskard_wrapper.register_group(description.name + "_gripper", description.start_link, RobotDescription.current_robot_description.name)
=======
        for name, description in robot_description.chains.items():
            if isinstance(description, ManipulatorDescription):
                root_link = robot_description.chains[name].gripper.links[-1]
                giskard_wrapper.register_group(name + "_gripper", root_link, robot_description.name)
>>>>>>> 57dbfa60


@init_giskard_interface
def avoid_all_collisions() -> None:
    """
    Will avoid all collision for the next goal.
    """
    giskard_wrapper.avoid_all_collisions()


@init_giskard_interface
def allow_self_collision() -> None:
    """
    Will allow the robot collision with itself.
    """
    giskard_wrapper.allow_self_collision()


@init_giskard_interface
def avoid_collisions(object1: Object, object2: Object) -> None:
    """
    Will avoid collision between the two objects for the next goal.

    :param object1: The first World Object
    :param object2: The second World Object
    """
    giskard_wrapper.avoid_collision(-1, object1.name, object2.name)


# Creating ROS messages

@init_giskard_interface
def make_world_body(object: Object) -> 'WorldBody':
    """
    Creates a WorldBody message for a World Object. The WorldBody will contain the URDF of the World Object

    :param object: The World Object
    :return: A WorldBody message for the World Object
    """
    urdf_string = ""
    with open(object.path) as f:
        urdf_sting = f.read()
    urdf_body = WorldBody()
    urdf_body.type = WorldBody.URDF_BODY
    urdf_body.urdf = urdf_string

    return urdf_body


def make_point_stamped(point: List[float]) -> PointStamped:
    """
    Creates a PointStamped message for the given position in world coordinate frame.

    :param point: XYZ coordinates of the point
    :return: A PointStamped message
    """
    msg = PointStamped()
    msg.header.stamp = rospy.Time.now()
    msg.header.frame_id = "map"

    msg.point.x = point[0]
    msg.point.y = point[1]
    msg.point.z = point[2]

    return msg


def make_quaternion_stamped(quaternion: List[float]) -> QuaternionStamped:
    """
    Creates a QuaternionStamped message for the given quaternion.

    :param quaternion: The quaternion as a list of xyzw
    :return: A QuaternionStamped message
    """
    msg = QuaternionStamped()
    msg.header.stamp = rospy.Time.now()
    msg.header.frame_id = "map"

    msg.quaternion.x = quaternion[0]
    msg.quaternion.y = quaternion[1]
    msg.quaternion.z = quaternion[2]
    msg.quaternion.w = quaternion[3]

    return msg


def make_vector_stamped(vector: List[float]) -> Vector3Stamped:
    """
    Creates a Vector3Stamped message, this is similar to PointStamped but represents a vector instead of a point.

    :param vector: The vector given as xyz in world frame
    :return: A Vector3Stamped message
    """
    msg = Vector3Stamped()
    msg.header.stamp = rospy.Time.now()
    msg.header.frame_id = "map"

    msg.vector.x = vector[0]
    msg.vector.y = vector[1]
    msg.vector.z = vector[2]

    return msg


def _pose_to_pose_stamped(pose: Pose) -> PoseStamped:
    """
    Transforms a PyCRAM pose to a PoseStamped message, this is necessary since Giskard NEEDS a PoseStamped message
    otherwise it will crash.

    :param pose: PyCRAM pose that should be converted
    :return: An equivalent PoseStamped message
    """
    ps = PoseStamped()
    ps.pose = pose.pose
    ps.header = pose.header

    return ps<|MERGE_RESOLUTION|>--- conflicted
+++ resolved
@@ -131,31 +131,17 @@
     add_gripper_groups()
     world_object_names = set()
     for obj in World.current_world.objects:
-<<<<<<< HEAD
-        if obj.name != RobotDescription.current_robot_description.name and len(obj.link_name_to_id) != 1:
+        if obj.name != RobotDescription.current_robot_description.name and obj.obj_type != ObjectType.ROBOT and len(obj.link_name_to_id) != 1:
             world_object_names.add(obj.name)
-        if obj.name == RobotDescription.current_robot_description.name:
-=======
-        if obj.name != robot_description.name and obj.obj_type != ObjectType.ROBOT and len(obj.link_name_to_id) != 1:
-            world_object_names.add(obj.name)
-        if obj.name == robot_description.name or obj.obj_type == ObjectType.ROBOT:
->>>>>>> 57dbfa60
+        if obj.name == RobotDescription.current_robot_description.name or obj.obj_type == ObjectType.ROBOT:
             joint_config = obj.get_positions_of_all_joints()
             non_fixed_joints = list(filter(lambda joint: joint.type != JointType.FIXED, obj.joints.values()))
             joint_config_filtered = {joint.name: joint_config[joint.name] for joint in non_fixed_joints}
 
-<<<<<<< HEAD
-            giskard_wrapper.motion_goals.set_seed_configuration(joint_config_filtered,
+            giskard_wrapper.monitors.add_set_seed_configuration(joint_config_filtered,
                                                                 RobotDescription.current_robot_description.name)
-            giskard_wrapper.motion_goals.set_seed_odometry(_pose_to_pose_stamped(obj.get_pose()),
+            giskard_wrapper.monitors.add_set_seed_odometry(_pose_to_pose_stamped(obj.get_pose()),
                                                            RobotDescription.current_robot_description.name)
-
-=======
-            giskard_wrapper.monitors.add_set_seed_configuration(joint_config_filtered,
-                                                                robot_description.name)
-            giskard_wrapper.monitors.add_set_seed_odometry(_pose_to_pose_stamped(obj.get_pose()),
-                                                           robot_description.name)
->>>>>>> 57dbfa60
     giskard_object_names = set(giskard_wrapper.get_group_names())
     robot_name = {RobotDescription.current_robot_description.name}
     if not world_object_names.union(robot_name).issubset(giskard_object_names):
@@ -611,16 +597,8 @@
         for name in giskard_wrapper.get_group_names():
             if "gripper" in name:
                 return
-<<<<<<< HEAD
-
         for description in RobotDescription.current_robot_description.get_manipulator_chains():
             giskard_wrapper.register_group(description.name + "_gripper", description.start_link, RobotDescription.current_robot_description.name)
-=======
-        for name, description in robot_description.chains.items():
-            if isinstance(description, ManipulatorDescription):
-                root_link = robot_description.chains[name].gripper.links[-1]
-                giskard_wrapper.register_group(name + "_gripper", root_link, robot_description.name)
->>>>>>> 57dbfa60
 
 
 @init_giskard_interface

import time

import pycram.world_reasoning as btr
from bullet_world_testcase import BulletWorldTestCase
from pycram.datastructures.pose import Pose
from pycram.robot_description import RobotDescription

use_new = True


class TestCaseBulletWorldReasoning(BulletWorldTestCase):

    def test_contact(self):
        self.milk.set_pose(Pose([1, 1, 1]))
        self.cereal.set_pose(Pose([1, 1, 1]))
        time.sleep(1)
        self.assertTrue(btr.contact(self.milk, self.cereal))

    def test_visible(self):
        self.milk.set_pose(Pose([1.5, 0, 1.2]))
        self.robot.set_pose(Pose())
        time.sleep(1)
        camera_link = RobotDescription.current_robot_description.get_camera_link()
        self.world.add_vis_axis(self.robot.get_link_pose(camera_link))
        self.assertTrue(btr.visible(self.milk, self.robot.get_link_pose(camera_link),
                                    RobotDescription.current_robot_description.get_default_camera().front_facing_axis))

    def test_occluding(self):
        self.milk.set_pose(Pose([3, 0, 1.2]))
        self.robot.set_pose(Pose())
        self.assertTrue(btr.occluding(self.milk, self.robot.get_link_pose(
<<<<<<< HEAD
            RobotDescription.current_robot_description.get_camera_frame()),
=======
            RobotDescription.current_robot_description.get_camera_link()),
>>>>>>> 09b634dc
                                      RobotDescription.current_robot_description.get_default_camera().front_facing_axis) != [])

    def test_reachable(self):
        self.robot.set_pose(Pose())
        time.sleep(1)
        self.assertTrue(btr.reachable(Pose([0.5, -0.7, 1]), self.robot,
                                      RobotDescription.current_robot_description.kinematic_chains[
                                          "right"].get_tool_frame()))
        self.assertFalse(btr.reachable(Pose([2, 2, 1]), self.robot,
                                       RobotDescription.current_robot_description.kinematic_chains[
                                           "right"].get_tool_frame()))

    def test_blocking(self):
        self.milk.set_pose(Pose([0.5, -0.7, 1]))
        self.robot.set_pose(Pose())
        time.sleep(2)
        blocking = btr.blocking(Pose([0.5, -0.7, 1]), self.robot,
                                RobotDescription.current_robot_description.kinematic_chains["right"].get_tool_frame())
        self.assertTrue(blocking != [])

    def test_supporting(self):
        self.milk.set_pose(Pose([1.3, 0, 0.9]))
        self.assertTrue(btr.supporting(self.kitchen, self.milk))<|MERGE_RESOLUTION|>--- conflicted
+++ resolved
@@ -29,11 +29,7 @@
         self.milk.set_pose(Pose([3, 0, 1.2]))
         self.robot.set_pose(Pose())
         self.assertTrue(btr.occluding(self.milk, self.robot.get_link_pose(
-<<<<<<< HEAD
-            RobotDescription.current_robot_description.get_camera_frame()),
-=======
             RobotDescription.current_robot_description.get_camera_link()),
->>>>>>> 09b634dc
                                       RobotDescription.current_robot_description.get_default_camera().front_facing_axis) != [])
 
     def test_reachable(self):

--- conflicted
+++ resolved
@@ -1,12 +1,7 @@
 import time
 
-<<<<<<< HEAD
-from test_bullet_world import BulletWorldTest
+from bullet_world_testcase import BulletWorldTestCase
 import pycram.world_reasoning as btr
-=======
-from bullet_world_testcase import BulletWorldTestCase
-import pycram.bullet_world_reasoning as btr
->>>>>>> e1c84c1a
 from pycram.pose import Pose
 from pycram.robot_descriptions import robot_description
 
@@ -43,14 +38,8 @@
     def test_blocking(self):
         self.milk.set_pose(Pose([0.5, -0.7, 1]))
         self.robot.set_pose(Pose())
-<<<<<<< HEAD
-        time.sleep(1)
-        self.assertTrue(
-            btr.blocking(Pose([0.5, -0.7, 1]), self.robot, robot_description.get_tool_frame("right")) != [])
-=======
         time.sleep(2)
         self.assertTrue(btr.blocking(Pose([0.5, -0.7, 1]), self.robot, robot_description.get_tool_frame("right")) != [])
->>>>>>> e1c84c1a
 
     def test_supporting(self):
         self.milk.set_pose(Pose([1.3, 0, 0.9]))
